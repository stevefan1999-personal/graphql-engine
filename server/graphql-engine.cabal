--- conflicted
+++ resolved
@@ -188,11 +188,8 @@
                      , Hasura.RQL.Types.Metadata
                      , Hasura.RQL.Types.Permission
                      , Hasura.RQL.Types.QueryCollection
-<<<<<<< HEAD
+                     , Hasura.RQL.Types.RemoteSchema
                      , Hasura.RQL.Types.RemoteRelationship
-=======
-                     , Hasura.RQL.Types.RemoteSchema
->>>>>>> e275142c
                      , Hasura.RQL.DDL.Deps
                      , Hasura.RQL.DDL.Permission.Internal
                      , Hasura.RQL.DDL.Permission.Triggers
@@ -299,22 +296,53 @@
   other-modules:       Hasura.Server.Auth.JWT.Internal
                      , Hasura.Server.Auth.JWT.Logging
 
-<<<<<<< HEAD
-  default-extensions: EmptyCase
-                      FlexibleContexts
-                      FlexibleInstances
-                      InstanceSigs
-                      MultiParamTypeClasses
-                      LambdaCase
-                      RecordWildCards
-                      MultiWayIf
-                      TupleSections
-=======
   default-extensions: ApplicativeDo
                       BangPatterns
                       ConstraintKinds
                       DeriveDataTypeable
->>>>>>> e275142c
+                      DeriveFoldable
+                      DeriveFunctor
+                      DeriveGeneric
+                      DeriveLift
+                      DeriveTraversable
+                      EmptyCase
+                      FlexibleContexts
+                      FlexibleInstances
+                      GeneralizedNewtypeDeriving
+                      InstanceSigs
+                      LambdaCase
+                      MultiParamTypeClasses
+                      MultiWayIf
+                      NoImplicitPrelude
+                      OverloadedStrings
+                      RecordWildCards
+                      QuasiQuotes
+                      ScopedTypeVariables
+                      TemplateHaskell
+                      TupleSections
+                      TypeApplications
+                      TypeFamilies
+
+
+  if flag(profile)
+    ghc-prof-options: -rtsopts -fprof-auto -fno-prof-count-entries
+  if flag(developer)
+    cpp-options: -DDeveloperAPIs
+
+  ghc-options: -O2
+               -foptimal-applicative-do
+               -fdefer-typed-holes
+               -Wall
+               -Wcompat
+               -Wincomplete-record-updates
+               -Wincomplete-uni-patterns
+               -Wredundant-constraints
+
+executable graphql-engine
+  default-extensions: ApplicativeDo
+                      BangPatterns
+                      ConstraintKinds
+                      DeriveDataTypeable
                       DeriveFoldable
                       DeriveFunctor
                       DeriveGeneric
@@ -331,60 +359,7 @@
                       NoImplicitPrelude
                       OverloadedStrings
                       QuasiQuotes
-                      ScopedTypeVariables
-                      TemplateHaskell
-                      TupleSections
-                      TypeApplications
-                      TypeFamilies
-
-
-  if flag(profile)
-    ghc-prof-options: -rtsopts -fprof-auto -fno-prof-count-entries
-  if flag(developer)
-    cpp-options: -DDeveloperAPIs
-
-  ghc-options: -O2
-               -foptimal-applicative-do
-               -fdefer-typed-holes
-               -Wall
-               -Wcompat
-               -Wincomplete-record-updates
-               -Wincomplete-uni-patterns
-               -Wredundant-constraints
-
-executable graphql-engine
-<<<<<<< HEAD
-  default-extensions: EmptyCase
-                      FlexibleContexts
-                      FlexibleInstances
-                      InstanceSigs
-                      MultiParamTypeClasses
-                      LambdaCase
                       RecordWildCards
-                      MultiWayIf
-                      TupleSections
-=======
-  default-extensions: ApplicativeDo
-                      BangPatterns
-                      ConstraintKinds
-                      DeriveDataTypeable
->>>>>>> e275142c
-                      DeriveFoldable
-                      DeriveFunctor
-                      DeriveGeneric
-                      DeriveLift
-                      DeriveTraversable
-                      EmptyCase
-                      FlexibleContexts
-                      FlexibleInstances
-                      GeneralizedNewtypeDeriving
-                      InstanceSigs
-                      LambdaCase
-                      MultiParamTypeClasses
-                      MultiWayIf
-                      NoImplicitPrelude
-                      OverloadedStrings
-                      QuasiQuotes
                       ScopedTypeVariables
                       TemplateHaskell
                       TupleSections
