description: Export metadata
url: /v1/query
status: 200
response:
<<<<<<< HEAD
  functions:
  - search_articles
  remote_schemas: []
  remote_relationships: []
  query_collections: []
  allowlist: []
=======
  version: 2
>>>>>>> b84db36e
  tables:
  - table:
      schema: public
      name: article
    object_relationships:
    - name: author
      using:
        foreign_key_constraint_on: author_id
  - table:
      schema: public
      name: author
    array_relationships:
    - name: articles
      using:
        foreign_key_constraint_on:
          column: author_id
          table:
            schema: public
            name: article
      comment: List all articles of the author
    computed_fields:
    - name: get_articles
      definition:
        function:
          schema: public
          name: fetch_articles
        table_argument: author_row
  functions:
  - function:
      schema: public
      name: search_articles

query:
  type: export_metadata
  args: {}<|MERGE_RESOLUTION|>--- conflicted
+++ resolved
@@ -2,16 +2,7 @@
 url: /v1/query
 status: 200
 response:
-<<<<<<< HEAD
-  functions:
-  - search_articles
-  remote_schemas: []
-  remote_relationships: []
-  query_collections: []
-  allowlist: []
-=======
   version: 2
->>>>>>> b84db36e
   tables:
   - table:
       schema: public
