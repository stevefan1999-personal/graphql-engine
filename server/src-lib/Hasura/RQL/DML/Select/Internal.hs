--- conflicted
+++ resolved
@@ -226,20 +226,12 @@
         let arrPfx = _aniPrefix $ mkArrNodeInfo pfx parAls arrRelCtx $
                                   ANIField (fldAls, arrSel)
         in S.mkQIdenExp arrPfx fldAls
-<<<<<<< HEAD
-      FRemote -> S.SELit "null: remote field selected"
-
-    toSQLCol :: PGColumnInfo -> Maybe ColOp -> S.SQLExp
-    toSQLCol col colOpM =
-      toJSONableExp strfyNum (pgiType col) $ case colOpM of
-        Nothing              -> colNameExp
-        Just (ColOp op cExp) -> S.mkSQLOpExp op colNameExp cExp
-=======
       FComputedField (CFSScalar computedFieldScalar) ->
         fromScalarComputedField computedFieldScalar
       FComputedField (CFSTable _ _) ->
         let ccPfx = mkComputedFieldTableAls pfx fldAls
         in S.mkQIdenExp ccPfx fldAls
+      FRemote -> S.SELit "null: remote field selected"
 
     toSQLCol :: AnnColField -> S.SQLExp
     toSQLCol (AnnColField col asText colOpM) =
@@ -250,7 +242,6 @@
     fromScalarComputedField computedFieldScalar =
       toJSONableExp strfyNum (PGColumnScalar ty) False $ withColOp colOpM $
       S.SEFunction $ S.FunctionExp fn (fromTableRowArgs pfx args) Nothing
->>>>>>> b84db36e
       where
         ComputedFieldScalarSel fn args ty colOpM = computedFieldScalar
 
