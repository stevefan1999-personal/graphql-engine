--- conflicted
+++ resolved
@@ -47,10 +47,6 @@
        , FieldInfo(..)
        , _FIColumn
        , _FIRelationship
-<<<<<<< HEAD
-=======
-       , fieldInfoToEither
->>>>>>> e275142c
        , partitionFieldInfos
        , partitionFieldInfosWith
        , getCols
@@ -161,59 +157,31 @@
   | FIRelationship !RelInfo
   | FIRemote !RemoteField
   deriving (Show, Eq)
-<<<<<<< HEAD
 
 $(makePrisms ''FieldInfo)
 
-=======
->>>>>>> e275142c
 $(deriveToJSON
   defaultOptions { constructorTagModifier = snakeCase . drop 2
                  , sumEncoding = TaggedObject "type" "detail"
                  }
   ''FieldInfo)
-$(makePrisms ''FieldInfo)
-
-<<<<<<< HEAD
-partitionFieldInfos :: [FieldInfo] -> ([PGColInfo], [RelInfo])
-partitionFieldInfos = partitionFieldInfosWith (id, id)
-
-partitionFieldInfosWith :: (PGColInfo -> a, RelInfo -> b)
-                        -> [FieldInfo] -> ([a], [b])
-partitionFieldInfosWith (pgColInfoFun, relInfoFun) fields =
-  ( mapMaybe (fmap pgColInfoFun . preview _FIColumn) fields
-  , mapMaybe (fmap relInfoFun . preview _FIRelationship) fields)
-=======
-fieldInfoToEither :: FieldInfo columnInfo -> Either columnInfo RelInfo
-fieldInfoToEither (FIColumn l)       = Left l
-fieldInfoToEither (FIRelationship r) = Right r
 
 partitionFieldInfos :: [FieldInfo columnInfo] -> ([columnInfo], [RelInfo])
 partitionFieldInfos = partitionFieldInfosWith (id, id)
 
 partitionFieldInfosWith :: (columnInfo -> a, RelInfo -> b)
                         -> [FieldInfo columnInfo] -> ([a], [b])
-partitionFieldInfosWith fns =
-  partitionEithers . map (biMapEither fns . fieldInfoToEither)
-  where
-    biMapEither (f1, f2) = either (Left . f1) (Right . f2)
->>>>>>> e275142c
+partitionFieldInfosWith (colInfoFun, relInfoFun) fields =
+  ( mapMaybe (fmap colInfoFun . preview _FIColumn) fields
+  , mapMaybe (fmap relInfoFun . preview _FIRelationship) fields)
 
 type FieldInfoMap columnInfo = M.HashMap FieldName (FieldInfo columnInfo)
 
-<<<<<<< HEAD
-getCols :: FieldInfoMap -> [PGColInfo]
+getCols :: FieldInfoMap columnInfo -> [columnInfo]
 getCols fim = mapMaybe (preview _FIColumn) $ M.elems fim
 
-getRels :: FieldInfoMap -> [RelInfo]
+getRels :: FieldInfoMap columnInfo -> [RelInfo]
 getRels fim = mapMaybe (preview _FIRelationship) $ M.elems fim
-=======
-getCols :: FieldInfoMap columnInfo -> [columnInfo]
-getCols fim = lefts $ map fieldInfoToEither $ M.elems fim
-
-getRels :: FieldInfoMap columnInfo -> [RelInfo]
-getRels fim = rights $ map fieldInfoToEither $ M.elems fim
->>>>>>> e275142c
 
 isPGColInfo :: FieldInfo columnInfo -> Bool
 isPGColInfo (FIColumn _) = True
