--- conflicted
+++ resolved
@@ -4,7 +4,7 @@
 import           Language.Haskell.TH.Syntax (Lift)
 import           System.Environment         (lookupEnv)
 
-import           Data.Aeson
+import qualified Data.Aeson                 as J
 import qualified Data.Aeson.Casing          as J
 import qualified Data.Aeson.TH              as J
 import qualified Data.Text                  as T
@@ -21,19 +21,14 @@
 
 newtype RemoteSchemaName
   = RemoteSchemaName
-<<<<<<< HEAD
-  { unRemoteSchemaName :: NonEmptyText}
-  deriving (Show, Eq, Lift, Hashable, ToJSON, ToJSONKey, FromJSON, Q.ToPrepArg, Q.FromCol, DQuote)
-
-remoteSchemaNameToTxt :: RemoteSchemaName -> Text
-remoteSchemaNameToTxt = unNonEmptyText . unRemoteSchemaName
-=======
   { unRemoteSchemaName :: NonEmptyText }
   deriving ( Show, Eq, Ord, Lift, Hashable, J.ToJSON, J.ToJSONKey
            , J.FromJSON, Q.ToPrepArg, Q.FromCol, DQuote, NFData
            , Generic, Cacheable, Arbitrary
            )
->>>>>>> b84db36e
+
+remoteSchemaNameToTxt :: RemoteSchemaName -> Text
+remoteSchemaNameToTxt = unNonEmptyText . unRemoteSchemaName
 
 data RemoteSchemaInfo
   = RemoteSchemaInfo
