--- conflicted
+++ resolved
@@ -19,17 +19,13 @@
        , ColVals
        , MutateResp(..)
        , ForeignKey(..)
-<<<<<<< HEAD
        , EquatableGType(..)
        , InpValInfo(..)
-=======
-
        , NonEmptyText
        , mkNonEmptyText
        , unNonEmptyText
        , adminText
        , rootText
->>>>>>> 7a683324
        ) where
 
 import           Hasura.Prelude
@@ -39,14 +35,14 @@
 import           Data.Aeson.Casing
 import           Data.Aeson.TH
 import           Data.Aeson.Types
-import qualified Data.HashMap.Strict        as HM
-import qualified Data.Text                  as T
-import qualified Database.PG.Query          as Q
-import           Instances.TH.Lift          ()
-import           Language.Haskell.TH.Syntax (Lift)
-import qualified PostgreSQL.Binary.Decoding as PD
+import qualified Data.HashMap.Strict           as HM
+import qualified Data.Text                     as T
+import qualified Database.PG.Query             as Q
+import           Instances.TH.Lift             ()
 import qualified Language.GraphQL.Draft.Syntax as G
+import           Language.Haskell.TH.Syntax    (Lift)
 import qualified Language.Haskell.TH.Syntax    as TH
+import qualified PostgreSQL.Binary.Decoding    as PD
 
 data PGColInfo
   = PGColInfo
