{-# LANGUAGE Arrows           #-}
{-# LANGUAGE OverloadedLabels #-}

{-| Top-level functions concerned specifically with operations on the schema cache, such as
rebuilding it from the catalog and incorporating schema changes. See the module documentation for
"Hasura.RQL.DDL.Schema" for more details.

__Note__: this module is __mutually recursive__ with other @Hasura.RQL.DDL.Schema.*@ modules, which
both define pieces of the implementation of building the schema cache and define handlers that
trigger schema cache rebuilds. -}
module Hasura.RQL.DDL.Schema.Cache
  ( RebuildableSchemaCache
  , lastBuiltSchemaCache
  , buildRebuildableSchemaCache
  , CacheRWT
  , runCacheRWT

  , withMetadataCheck
  ) where

import           Hasura.Prelude

import qualified Data.HashMap.Strict.Extended             as M
import qualified Data.HashSet                             as HS
import qualified Data.Text                                as T
import qualified Database.PG.Query                        as Q

import           Control.Arrow.Extended
import           Control.Lens                             hiding ((.=))
import           Control.Monad.Unique
import           Data.Aeson
import           Data.List                                (nub)

import qualified Hasura.GraphQL.Context                   as GC
import qualified Hasura.GraphQL.Schema                    as GS
import qualified Hasura.GraphQL.Validate.Types      as VT
import qualified Language.GraphQL.Draft.Syntax      as G
import qualified Hasura.Incremental                       as Inc

import           Hasura.Db
import           Hasura.GraphQL.RemoteServer
import           Hasura.GraphQL.Schema.CustomTypes
import           Hasura.GraphQL.Utils               (showNames)
import           Hasura.RQL.DDL.Action
import           Hasura.RQL.DDL.ComputedField
import           Hasura.RQL.DDL.CustomTypes
import           Hasura.RQL.DDL.Deps
import           Hasura.RQL.DDL.EventTrigger
import           Hasura.RQL.DDL.RemoteSchema
import           Hasura.RQL.DDL.Schema.Cache.Common
import           Hasura.RQL.DDL.Schema.Cache.Dependencies
import           Hasura.RQL.DDL.Schema.Cache.Fields
import           Hasura.RQL.DDL.Schema.Cache.Permission
import           Hasura.RQL.DDL.Schema.Catalog
import           Hasura.RQL.DDL.Schema.Diff
import           Hasura.RQL.DDL.Schema.Function
import           Hasura.RQL.DDL.Schema.Table
import           Hasura.RQL.DDL.Utils
import           Hasura.RQL.Types
import           Hasura.RQL.Types.Catalog
import           Hasura.RQL.Types.QueryCollection
import           Hasura.Server.Version                    (HasVersion)
import           Hasura.SQL.Types

<<<<<<< HEAD
type CacheBuildM m
  = (CacheRWM m, MonadTx m, MonadIO m, HasHttpManager m, HasSQLGenCtx m, HasSystemDefined m)

buildSchemaCache :: (CacheBuildM m) => m ()
buildSchemaCache = buildSchemaCacheWithOptions True

buildSchemaCacheWithoutSetup :: (CacheBuildM m) => m ()
buildSchemaCacheWithoutSetup = buildSchemaCacheWithOptions False

buildSchemaCacheWithOptions :: (CacheBuildM m) => Bool -> m ()
buildSchemaCacheWithOptions withSetup = do
  -- clean hdb_views
  when withSetup $ liftTx $ Q.catchE defaultTxErrorHandler clearHdbViews
  -- reset the current schemacache
  writeSchemaCache emptySchemaCache
  sqlGenCtx <- askSQLGenCtx

  -- fetch all catalog metadata
  CatalogMetadata tables relationships permissions
    eventTriggers remoteSchemas functions fkeys' allowlistDefs remoteRels
    <- liftTx fetchCatalogData

  let fkeys = HS.fromList fkeys'

  -- tables
  modTableCache =<< buildTableCache tables

  -- relationships
  forM_ relationships $ \(CatalogRelation qt rn rt rDef cmnt) -> do
    let objId = MOTableObj qt $ MTORel rn rt
        def = toJSON $ WithTable qt $ RelDef rn rDef cmnt
        mkInconsObj = InconsistentMetadataObj objId (MOTRel rt) def
    modifyErr (\e -> "table " <> qt <<> "; rel " <> rn <<> "; " <> e) $
      withSchemaObject_ mkInconsObj $
      case rt of
        ObjRel -> do
          using <- decodeValue rDef
          let relDef = RelDef rn using Nothing
          validateObjRel qt relDef
          objRelP2Setup qt fkeys relDef
        ArrRel -> do
          using <- decodeValue rDef
          let relDef = RelDef rn using Nothing
          validateArrRel qt relDef
          arrRelP2Setup qt fkeys relDef

  -- permissions
  forM_ permissions $ \(CatalogPermission qt rn pt pDef cmnt) -> do
    let objId = MOTableObj qt $ MTOPerm rn pt
        def = toJSON $ WithTable qt $ PermDef rn pDef cmnt
        mkInconsObj = InconsistentMetadataObj objId (MOTPerm pt) def
    modifyErr (\e -> "table " <> qt <<> "; role " <> rn <<> "; " <> e) $
      withSchemaObject_ mkInconsObj $
      case pt of
          PTInsert -> permHelper withSetup sqlGenCtx qt rn pDef PAInsert
          PTSelect -> permHelper withSetup sqlGenCtx qt rn pDef PASelect
          PTUpdate -> permHelper withSetup sqlGenCtx qt rn pDef PAUpdate
          PTDelete -> permHelper withSetup sqlGenCtx qt rn pDef PADelete

  -- event triggers
  forM_ eventTriggers $ \(CatalogEventTrigger qt trn configuration) -> do
    let objId = MOTableObj qt $ MTOEventTrigger trn
        def = object ["table" .= qt, "configuration" .= configuration]
        mkInconsObj = InconsistentMetadataObj objId MOTEventTrigger def
    withSchemaObject_ mkInconsObj $ do
      etc <- decodeValue configuration
      subTableP2Setup qt etc
      allCols <- getCols . _tiFieldInfoMap <$> askTabInfo qt
      when withSetup $ liftTx $
        mkAllTriggersQ trn qt allCols (stringifyNum sqlGenCtx) (etcDefinition etc)

  -- sql functions
  forM_ functions $ \(CatalogFunction qf rawfiM) -> do
    let def = toJSON $ TrackFunction qf
        mkInconsObj =
          InconsistentMetadataObj (MOFunction qf) MOTFunction def
    modifyErr (\e -> "function " <> qf <<> "; " <> e) $
      withSchemaObject_ mkInconsObj $ do
      rawfi <- onNothing rawfiM $
        throw400 NotExists $ "no such function exists in postgres : " <>> qf
      trackFunctionP2Setup qf rawfi

  -- allow list
  replaceAllowlist $ concatMap _cdQueries allowlistDefs

  -- build GraphQL context with tables and functions
  GS.buildGCtxMapPG

  -- remote schemas
  forM_ remoteSchemas resolveSingleRemoteSchema

  --remote relationships
  forM_ remoteRels setupRemoteRelFromCatalog

  where
    permHelper setup sqlGenCtx qt rn pDef pa = do
      qCtx <- mkAdminQCtx sqlGenCtx <$> askSchemaCache
      perm <- decodeValue pDef
      let permDef = PermDef rn perm Nothing
          createPerm = WithTable qt permDef
      (permInfo, deps) <- liftP1WithQCtx qCtx $ createPermP1 createPerm
      when setup $ addPermP2Setup qt permDef permInfo
      addPermToCache qt rn pa permInfo deps
      -- p2F qt rn p1Res

    resolveSingleRemoteSchema rs = do
      let AddRemoteSchemaQuery name _ _ = rs
          mkInconsObj = InconsistentMetadataObj (MORemoteSchema name)
                        MOTRemoteSchema (toJSON rs)
      withSchemaObject_ mkInconsObj $ do
        rsCtx <- addRemoteSchemaP2Setup rs
        sc <- askSchemaCache
        let gCtxMap = scGCtxMap sc
            defGCtx = scDefaultRemoteGCtx sc
            rGCtx = convRemoteGCtx $ rscGCtx rsCtx
        mergedGCtxMap <- mergeRemoteSchema gCtxMap rGCtx
        mergedDefGCtx <- mergeGCtx defGCtx rGCtx
        writeSchemaCache sc { scGCtxMap = mergedGCtxMap
                            , scDefaultRemoteGCtx = mergedDefGCtx
                            }

    setupRemoteRelFromCatalog remoteRelationship = do
      let objId = MOTableObj qt $ MTORemoteRelationship relName
          def = object ["table" .= qt, "configuration" .= remoteRelationship]
          mkInconsObj = InconsistentMetadataObj
                        objId
                        MOTRemoteRelationship
                        def
      withSchemaObject_ mkInconsObj $ do
        (remoteField, additionalTypesMap) <-
          runCreateRemoteRelationshipP1 remoteRelationship
        runCreateRemoteRelationshipP2Setup remoteField additionalTypesMap
      where
        qt = rtrTable remoteRelationship
        relName = rtrName remoteRelationship

-- | Rebuilds the schema cache. If an object with the given object id became newly inconsistent,
-- raises an error about it specifically. Otherwise, raises a generic metadata inconsistency error.
buildSchemaCacheFor :: (CacheBuildM m) => MetadataObjId -> m ()
buildSchemaCacheFor objectId = do
  oldSchemaCache <- askSchemaCache
  buildSchemaCache
  newSchemaCache <- askSchemaCache

  let diffInconsistentObjects = getDifference _moId `on` scInconsistentObjs
      newInconsistentObjects = newSchemaCache `diffInconsistentObjects` oldSchemaCache

  for_ (find ((== objectId) . _moId) newInconsistentObjects) $ \matchingObject ->
    throw400 ConstraintViolation (_moReason matchingObject)

  unless (null newInconsistentObjects) $
    throwError (err400 Unexpected "cannot continue due to new inconsistent metadata")
      { qeInternal = Just $ toJSON newInconsistentObjects }

-- | Like 'buildSchemaCache', but fails if there is any inconsistent metadata.
buildSchemaCacheStrict :: (CacheBuildM m) => m ()
buildSchemaCacheStrict = do
  buildSchemaCache
  sc <- askSchemaCache
  let inconsObjs = scInconsistentObjs sc
  unless (null inconsObjs) $ do
    let err = err400 Unexpected "cannot continue due to inconsistent metadata"
    throwError err{qeInternal = Just $ toJSON inconsObjs}

-- | Executes the given action, and if any new 'InconsistentMetadataObj's are added to the schema
-- cache as a result of its execution, raises an error.
withNewInconsistentObjsCheck :: (QErrM m, CacheRM m) => m a -> m a
withNewInconsistentObjsCheck action = do
  originalObjects <- scInconsistentObjs <$> askSchemaCache
  result <- action
  currentObjects <- scInconsistentObjs <$> askSchemaCache
  checkNewInconsistentMeta originalObjects currentObjects
  pure result
=======
mergeCustomTypes
  :: MonadError QErr f
  => M.HashMap RoleName GS.GCtx -> GS.GCtx -> (NonObjectTypeMap, AnnotatedObjects)
  -> f (GS.GCtxMap, GS.GCtx)
mergeCustomTypes gCtxMap remoteSchemaCtx customTypesState = do
  let adminCustomTypes = buildCustomTypesSchema (fst customTypesState)
                         (snd customTypesState) adminRole
  let commonTypes = M.intersectionWith (,) existingTypes adminCustomTypes
      conflictingCustomTypes =
        map (G.unNamedType . fst) $ M.toList $
        flip M.filter commonTypes $ \case
        -- only scalars can be common
        (VT.TIScalar _, VT.TIScalar _) -> False
        (_, _) -> True
  unless (null conflictingCustomTypes) $
    throw400 InvalidCustomTypes $
    "following custom types confilct with the " <>
    "autogenerated hasura types or from remote schemas: "
    <> showNames conflictingCustomTypes

  let gCtxMapWithCustomTypes = flip M.mapWithKey gCtxMap $ \roleName gCtx ->
        let customTypes = buildCustomTypesSchema (fst customTypesState)
                          (snd customTypesState) roleName
        in addCustomTypes gCtx customTypes

  -- populate the gctx of each role with the custom types
  return ( gCtxMapWithCustomTypes
         , addCustomTypes remoteSchemaCtx adminCustomTypes
         )
  where
    addCustomTypes gCtx customTypes =
      gCtx { GS._gTypes = GS._gTypes gCtx <> customTypes}
    existingTypes =
      case (M.lookup adminRole gCtxMap) of
        Just gCtx -> GS._gTypes gCtx
        Nothing   -> GS._gTypes remoteSchemaCtx

buildRebuildableSchemaCache
  :: (HasVersion, MonadIO m, MonadUnique m, MonadTx m, HasHttpManager m, HasSQLGenCtx m)
  => m (RebuildableSchemaCache m)
buildRebuildableSchemaCache = do
  catalogMetadata <- liftTx fetchCatalogData
  result <- flip runReaderT CatalogSync $
    Inc.build buildSchemaCacheRule (catalogMetadata, initialInvalidationKeys)
  pure $ RebuildableSchemaCache (Inc.result result) initialInvalidationKeys (Inc.rebuildRule result)

newtype CacheRWT m a
  -- The CacheInvalidations component of the state could actually be collected using WriterT, but
  -- WriterT implementations prior to transformers-0.5.6.0 (which added
  -- Control.Monad.Trans.Writer.CPS) are leaky, and we don’t have that yet.
  = CacheRWT (StateT (RebuildableSchemaCache m, CacheInvalidations) m a)
  deriving
    ( Functor, Applicative, Monad, MonadIO, MonadReader r, MonadError e, MonadTx
    , UserInfoM, HasHttpManager, HasSQLGenCtx, HasSystemDefined )

runCacheRWT
  :: Functor m
  => RebuildableSchemaCache m -> CacheRWT m a -> m (a, RebuildableSchemaCache m, CacheInvalidations)
runCacheRWT cache (CacheRWT m) =
  runStateT m (cache, mempty) <&> \(v, (newCache, invalidations)) -> (v, newCache, invalidations)

instance MonadTrans CacheRWT where
  lift = CacheRWT . lift

instance (Monad m) => TableCoreInfoRM (CacheRWT m)
instance (Monad m) => CacheRM (CacheRWT m) where
  askSchemaCache = CacheRWT $ gets (lastBuiltSchemaCache . fst)

instance (MonadIO m, MonadTx m) => CacheRWM (CacheRWT m) where
  buildSchemaCacheWithOptions buildReason invalidations = CacheRWT do
    (RebuildableSchemaCache _ invalidationKeys rule, oldInvalidations) <- get
    let newInvalidationKeys = invalidateKeys invalidations invalidationKeys
    catalogMetadata <- liftTx fetchCatalogData
    result <- lift $ flip runReaderT buildReason $
      Inc.build rule (catalogMetadata, newInvalidationKeys)
    let schemaCache = Inc.result result
        prunedInvalidationKeys = pruneInvalidationKeys schemaCache newInvalidationKeys
        !newCache = RebuildableSchemaCache schemaCache prunedInvalidationKeys (Inc.rebuildRule result)
        !newInvalidations = oldInvalidations <> invalidations
    put (newCache, newInvalidations)
    where
      -- Prunes invalidation keys that no longer exist in the schema to avoid leaking memory by
      -- hanging onto unnecessary keys.
      pruneInvalidationKeys schemaCache = over ikRemoteSchemas $ M.filterWithKey \name _ ->
        M.member name (scRemoteSchemas schemaCache)

buildSchemaCacheRule
  -- Note: by supplying BuildReason via MonadReader, it does not participate in caching, which is
  -- what we want!
  :: ( HasVersion, ArrowChoice arr, Inc.ArrowDistribute arr, Inc.ArrowCache m arr
     , MonadIO m, MonadTx m, MonadReader BuildReason m, HasHttpManager m, HasSQLGenCtx m )
  => (CatalogMetadata, InvalidationKeys) `arr` SchemaCache
buildSchemaCacheRule = proc (catalogMetadata, invalidationKeys) -> do
  invalidationKeysDep <- Inc.newDependency -< invalidationKeys

  -- Step 1: Process metadata and collect dependency information.
  (outputs, collectedInfo) <-
    runWriterA buildAndCollectInfo -< (catalogMetadata, invalidationKeysDep)
  let (inconsistentObjects, unresolvedDependencies) = partitionCollectedInfo collectedInfo

  -- Step 2: Resolve dependency information and drop dangling dependents.
  (resolvedOutputs, dependencyInconsistentObjects, resolvedDependencies) <-
    resolveDependencies -< (outputs, unresolvedDependencies)

  -- Step 3: Build the GraphQL schema.
  ((remoteSchemaMap, gqlSchema, remoteGQLSchema), gqlSchemaInconsistentObjects)
    <- runWriterA buildGQLSchema -< ( _boTables resolvedOutputs
                                    , _boFunctions resolvedOutputs
                                    , _boRemoteSchemas resolvedOutputs
                                    , _boCustomTypes resolvedOutputs
                                    , _boActions resolvedOutputs
                                    )

  returnA -< SchemaCache
    { scTables = _boTables resolvedOutputs
    , scActions = _boActions resolvedOutputs
    , scFunctions = _boFunctions resolvedOutputs
    , scRemoteSchemas = remoteSchemaMap
    , scAllowlist = _boAllowlist resolvedOutputs
    , scCustomTypes = _boCustomTypes resolvedOutputs
    , scGCtxMap = gqlSchema
    , scDefaultRemoteGCtx = remoteGQLSchema
    , scDepMap = resolvedDependencies
    , scInconsistentObjs =
        inconsistentObjects <> dependencyInconsistentObjects <> toList gqlSchemaInconsistentObjects
    }
  where
    buildAndCollectInfo
      :: ( ArrowChoice arr, Inc.ArrowDistribute arr, Inc.ArrowCache m arr
         , ArrowWriter (Seq CollectedInfo) arr, MonadIO m, MonadTx m, MonadReader BuildReason m
         , HasHttpManager m, HasSQLGenCtx m )
      => (CatalogMetadata, Inc.Dependency InvalidationKeys) `arr` BuildOutputs
    buildAndCollectInfo = proc (catalogMetadata, invalidationKeys) -> do
      let CatalogMetadata tables relationships permissions
            eventTriggers remoteSchemas functions allowlistDefs
            computedFields customTypes actions = catalogMetadata

      -- tables
      tableRawInfos <- buildTableCache -< (tables, Inc.selectD #_ikMetadata invalidationKeys)

      -- relationships and computed fields
      let relationshipsByTable = M.groupOn _crTable relationships
          computedFieldsByTable = M.groupOn (_afcTable . _cccComputedField) computedFields
      tableCoreInfos <- (tableRawInfos >- returnA)
        >-> (\info -> (info, relationshipsByTable) >- alignExtraTableInfo mkRelationshipMetadataObject)
        >-> (\info -> (info, computedFieldsByTable) >- alignExtraTableInfo mkComputedFieldMetadataObject)
        >-> (| Inc.keyed (\_ ((tableRawInfo, tableRelationships), tableComputedFields) -> do
                 let columns = _tciFieldInfoMap tableRawInfo
                 allFields <- addNonColumnFields -<
                   (tableRawInfos, columns, tableRelationships, tableComputedFields)
                 returnA -< tableRawInfo { _tciFieldInfoMap = allFields }) |)

      -- permissions and event triggers
      tableCoreInfosDep <- Inc.newDependency -< tableCoreInfos
      tableCache <- (tableCoreInfos >- returnA)
        >-> (\info -> (info, M.groupOn _cpTable permissions) >- alignExtraTableInfo mkPermissionMetadataObject)
        >-> (\info -> (info, M.groupOn _cetTable eventTriggers) >- alignExtraTableInfo mkEventTriggerMetadataObject)
        >-> (| Inc.keyed (\_ ((tableCoreInfo, tablePermissions), tableEventTriggers) -> do
                 let tableName = _tciName tableCoreInfo
                     tableFields = _tciFieldInfoMap tableCoreInfo
                 permissionInfos <- buildTablePermissions -<
                   (tableCoreInfosDep, tableName, tableFields, HS.fromList tablePermissions)
                 eventTriggerInfos <- buildTableEventTriggers -< (tableCoreInfo, tableEventTriggers)
                 returnA -< TableInfo
                   { _tiCoreInfo = tableCoreInfo
                   , _tiRolePermInfoMap = permissionInfos
                   , _tiEventTriggerInfoMap = eventTriggerInfos
                   }) |)

      -- sql functions
      functionCache <- (mapFromL _cfFunction functions >- returnA)
        >-> (| Inc.keyed (\_ (CatalogFunction qf systemDefined config funcDefs) -> do
                 let definition = toJSON $ TrackFunction qf
                     metadataObject = MetadataObject (MOFunction qf) definition
                     schemaObject = SOFunction qf
                     addFunctionContext e = "in function " <> qf <<> ": " <> e
                 (| withRecordInconsistency (
                    (| modifyErrA (do
                         rawfi <- bindErrorA -< handleMultipleFunctions qf funcDefs
                         (fi, dep) <- bindErrorA -< mkFunctionInfo qf systemDefined config rawfi
                         recordDependencies -< (metadataObject, schemaObject, [dep])
                         returnA -< fi)
                    |) addFunctionContext)
                  |) metadataObject) |)
        >-> (\infos -> M.catMaybes infos >- returnA)

      -- allow list
      let allowList = allowlistDefs
            & concatMap _cdQueries
            & map (queryWithoutTypeNames . getGQLQuery . _lqQuery)
            & HS.fromList

      -- custom types
      resolvedCustomTypes <- bindA -< resolveCustomTypes tableCache customTypes

      -- actions
      actionCache <- (mapFromL _amName actions >- returnA)
        >-> (| Inc.keyed (\_ action -> do
               let ActionMetadata name comment def actionPermissions = action
                   metadataObj = MetadataObject (MOAction name) $ toJSON $
                                 CreateAction name def comment
                   addActionContext e = "in action " <> name <<> "; " <> e
               (| withRecordInconsistency (
                  (| modifyErrA ( do
                       resolvedDef <- bindErrorA -< resolveAction resolvedCustomTypes def
                       let permissionInfos = map (ActionPermissionInfo . _apmRole) actionPermissions
                           permissionMap = mapFromL _apiRole permissionInfos
                       returnA -< ActionInfo name resolvedDef permissionMap comment
                     )
                   |) addActionContext)
                |) metadataObj)
             |)
        >-> (\actionMap -> returnA -< M.catMaybes actionMap)

      -- remote schemas
      let remoteSchemaInvalidationKeys = Inc.selectD #_ikRemoteSchemas invalidationKeys
      remoteSchemaMap <- buildRemoteSchemas -< (remoteSchemaInvalidationKeys, remoteSchemas)

      returnA -< BuildOutputs
        { _boTables = tableCache
        , _boActions = actionCache
        , _boFunctions = functionCache
        , _boRemoteSchemas = remoteSchemaMap
        , _boAllowlist = allowList
        , _boCustomTypes = resolvedCustomTypes
        }

    mkEventTriggerMetadataObject (CatalogEventTrigger qt trn configuration) =
      let objectId = MOTableObj qt $ MTOTrigger trn
          definition = object ["table" .= qt, "configuration" .= configuration]
      in MetadataObject objectId definition

    mkRemoteSchemaMetadataObject remoteSchema =
      MetadataObject (MORemoteSchema (_arsqName remoteSchema)) (toJSON remoteSchema)

    -- Given a map of table info, “folds in” another map of information, accumulating inconsistent
    -- metadata objects for any entries in the second map that don’t appear in the first map. This
    -- is used to “line up” the metadata for relationships, computed fields, permissions, etc. with
    -- the tracked table info.
    alignExtraTableInfo
      :: forall a b arr
       . (ArrowChoice arr, Inc.ArrowDistribute arr, ArrowWriter (Seq CollectedInfo) arr)
      => (b -> MetadataObject)
      -> ( M.HashMap QualifiedTable a
         , M.HashMap QualifiedTable [b]
         ) `arr` M.HashMap QualifiedTable (a, [b])
    alignExtraTableInfo mkMetadataObject = proc (baseInfo, extraInfo) -> do
      combinedInfo <-
        (| Inc.keyed (\tableName infos -> combine -< (tableName, infos))
        |) (align baseInfo extraInfo)
      returnA -< M.catMaybes combinedInfo
      where
        combine :: (QualifiedTable, These a [b]) `arr` Maybe (a, [b])
        combine = proc (tableName, infos) -> case infos of
          This  base        -> returnA -< Just (base, [])
          These base extras -> returnA -< Just (base, extras)
          That       extras -> do
            let errorMessage = "table " <> tableName <<> " does not exist"
            recordInconsistencies -< (map mkMetadataObject extras, errorMessage)
            returnA -< Nothing

    buildTableEventTriggers
      :: ( ArrowChoice arr, Inc.ArrowDistribute arr, ArrowWriter (Seq CollectedInfo) arr
         , Inc.ArrowCache m arr, MonadIO m, MonadTx m, MonadReader BuildReason m, HasSQLGenCtx m )
      => (TableCoreInfo, [CatalogEventTrigger]) `arr` EventTriggerInfoMap
    buildTableEventTriggers = buildInfoMap _cetName mkEventTriggerMetadataObject buildEventTrigger
      where
        buildEventTrigger = proc (tableInfo, eventTrigger) -> do
          let CatalogEventTrigger qt trn configuration = eventTrigger
              metadataObject = mkEventTriggerMetadataObject eventTrigger
              schemaObjectId = SOTableObj qt $ TOTrigger trn
              addTriggerContext e = "in event trigger " <> trn <<> ": " <> e
          (| withRecordInconsistency (
             (| modifyErrA (do
                  etc <- bindErrorA -< decodeValue configuration
                  (info, dependencies) <- bindErrorA -< subTableP2Setup qt etc
                  let tableColumns = M.mapMaybe (^? _FIColumn) (_tciFieldInfoMap tableInfo)
                  recreateViewIfNeeded -< (qt, tableColumns, trn, etcDefinition etc)
                  recordDependencies -< (metadataObject, schemaObjectId, dependencies)
                  returnA -< info)
             |) (addTableContext qt . addTriggerContext))
           |) metadataObject

        recreateViewIfNeeded = Inc.cache $
          arrM \(tableName, tableColumns, triggerName, triggerDefinition) -> do
            buildReason <- ask
            when (buildReason == CatalogUpdate) $ do
              liftTx $ delTriggerQ triggerName -- executes DROP IF EXISTS.. sql
              mkAllTriggersQ triggerName tableName (M.elems tableColumns) triggerDefinition

    buildRemoteSchemas
      :: ( ArrowChoice arr, Inc.ArrowDistribute arr, ArrowWriter (Seq CollectedInfo) arr
         , Inc.ArrowCache m arr , MonadIO m, HasHttpManager m )
      => ( Inc.Dependency (HashMap RemoteSchemaName Inc.InvalidationKey)
         , [AddRemoteSchemaQuery]
         ) `arr` HashMap RemoteSchemaName (RemoteSchemaCtx, MetadataObject)
    buildRemoteSchemas =
      buildInfoMapPreservingMetadata _arsqName mkRemoteSchemaMetadataObject buildRemoteSchema
      where
        -- We want to cache this call because it fetches the remote schema over HTTP, and we don’t
        -- want to re-run that if the remote schema definition hasn’t changed.
        buildRemoteSchema = Inc.cache proc (invalidationKeys, remoteSchema) -> do
          Inc.dependOn -< Inc.selectKeyD (_arsqName remoteSchema) invalidationKeys
          (| withRecordInconsistency (liftEitherA <<< bindA -<
               runExceptT $ addRemoteSchemaP2Setup remoteSchema)
           |) (mkRemoteSchemaMetadataObject remoteSchema)

    -- Builds the GraphQL schema and merges in remote schemas. This function is kind of gross, as
    -- it’s possible for the remote schema merging to fail, at which point we have to mark them
    -- inconsistent. This means we have to accumulate the consistent remote schemas as we go, in
    -- addition to the built GraphQL context.
    buildGQLSchema
      :: ( ArrowChoice arr, ArrowWriter (Seq InconsistentMetadata) arr, ArrowKleisli m arr
         , MonadError QErr m )
      => ( TableCache
         , FunctionCache
         , HashMap RemoteSchemaName (RemoteSchemaCtx, MetadataObject)
         , (NonObjectTypeMap, AnnotatedObjects)
         , ActionCache
         ) `arr` (RemoteSchemaMap, GS.GCtxMap, GS.GCtx)
    buildGQLSchema = proc (tableCache, functionCache, remoteSchemas, customTypes, actionCache) -> do
      baseGQLSchema <- bindA -< GS.mkGCtxMap (snd customTypes) tableCache functionCache actionCache
      (| foldlA' (\(remoteSchemaMap, gqlSchemas, remoteGQLSchemas)
                   (remoteSchemaName, (remoteSchema, metadataObject)) ->
           (| withRecordInconsistency (do
                let gqlSchema = convRemoteGCtx $ rscGCtx remoteSchema
                mergedGQLSchemas <- bindErrorA -< mergeRemoteSchema gqlSchemas gqlSchema
                mergedRemoteGQLSchemas <- bindErrorA -< mergeGCtx remoteGQLSchemas gqlSchema
                let mergedRemoteSchemaMap = M.insert remoteSchemaName remoteSchema remoteSchemaMap
                returnA -< (mergedRemoteSchemaMap, mergedGQLSchemas, mergedRemoteGQLSchemas))
           |) metadataObject
           >-> (| onNothingA ((remoteSchemaMap, gqlSchemas, remoteGQLSchemas) >- returnA) |))
       |) (M.empty, baseGQLSchema, GC.emptyGCtx) (M.toList remoteSchemas)
       -- merge the custom types into schema
       >-> (\(remoteSchemaMap, gqlSchema, defGqlCtx) -> do
               (schemaWithCT, defCtxWithCT) <- bindA -< mergeCustomTypes gqlSchema defGqlCtx customTypes
               returnA -< (remoteSchemaMap, schemaWithCT, defCtxWithCT)
           )
>>>>>>> b84db36e

-- | @'withMetadataCheck' cascade action@ runs @action@ and checks if the schema changed as a
-- result. If it did, it checks to ensure the changes do not violate any integrity constraints, and
-- if not, incorporates them into the schema cache.
withMetadataCheck :: (MonadTx m, CacheRWM m, HasSQLGenCtx m) => Bool -> m a -> m a
withMetadataCheck cascade action = do
  -- Drop hdb_views so no interference is caused to the sql query
  liftTx $ Q.catchE defaultTxErrorHandler clearHdbViews

  -- Get the metadata before the sql query, everything, need to filter this
  oldMetaU <- liftTx $ Q.catchE defaultTxErrorHandler fetchTableMeta
  oldFuncMetaU <- liftTx $ Q.catchE defaultTxErrorHandler fetchFunctionMeta

  -- Run the action
  res <- action

  -- Get the metadata after the sql query
  newMeta <- liftTx $ Q.catchE defaultTxErrorHandler fetchTableMeta
  newFuncMeta <- liftTx $ Q.catchE defaultTxErrorHandler fetchFunctionMeta
  sc <- askSchemaCache
  let existingInconsistentObjs = scInconsistentObjs sc
      existingTables = M.keys $ scTables sc
      oldMeta = flip filter oldMetaU $ \tm -> tmTable tm `elem` existingTables
      schemaDiff = getSchemaDiff oldMeta newMeta
      existingFuncs = M.keys $ scFunctions sc
      oldFuncMeta = flip filter oldFuncMetaU $ \fm -> fmFunction fm `elem` existingFuncs
      FunctionDiff droppedFuncs alteredFuncs = getFuncDiff oldFuncMeta newFuncMeta
      overloadedFuncs = getOverloadedFuncs existingFuncs newFuncMeta

  -- Do not allow overloading functions
  unless (null overloadedFuncs) $
    throw400 NotSupported $ "the following tracked function(s) cannot be overloaded: "
    <> reportFuncs overloadedFuncs

  indirectDeps <- getSchemaChangeDeps schemaDiff

  -- Report back with an error if cascade is not set
  when (indirectDeps /= [] && not cascade) $ reportDepsExt indirectDeps []

  -- Purge all the indirect dependents from state
  mapM_ purgeDependentObject indirectDeps

  -- Purge all dropped functions
  let purgedFuncs = flip mapMaybe indirectDeps $ \dep ->
        case dep of
          SOFunction qf -> Just qf
          _             -> Nothing

  forM_ (droppedFuncs \\ purgedFuncs) $ \qf -> do
    liftTx $ delFunctionFromCatalog qf

  -- Process altered functions
  forM_ alteredFuncs $ \(qf, newTy) -> do
    when (newTy == FTVOLATILE) $
      throw400 NotSupported $
      "type of function " <> qf <<> " is altered to \"VOLATILE\" which is not supported now"

  -- update the schema cache and hdb_catalog with the changes
  processSchemaChanges schemaDiff

  buildSchemaCache
  postSc <- askSchemaCache

  -- Recreate event triggers in hdb_views
  forM_ (M.elems $ scTables postSc) $ \(TableInfo coreInfo _ eventTriggers) -> do
          let table = _tciName coreInfo
              columns = getCols $ _tciFieldInfoMap coreInfo
          forM_ (M.toList eventTriggers) $ \(triggerName, eti) -> do
            let opsDefinition = etiOpsDef eti
            mkAllTriggersQ triggerName table columns opsDefinition

  let currentInconsistentObjs = scInconsistentObjs postSc
  checkNewInconsistentMeta existingInconsistentObjs currentInconsistentObjs

  return res
  where
    reportFuncs = T.intercalate ", " . map dquoteTxt

    processSchemaChanges :: (MonadTx m, CacheRM m) => SchemaDiff -> m ()
    processSchemaChanges schemaDiff = do
      -- Purge the dropped tables
      mapM_ delTableAndDirectDeps droppedTables

      sc <- askSchemaCache
      for_ alteredTables $ \(oldQtn, tableDiff) -> do
        ti <- case M.lookup oldQtn $ scTables sc of
          Just ti -> return ti
          Nothing -> throw500 $ "old table metadata not found in cache : " <>> oldQtn
        processTableChanges (_tiCoreInfo ti) tableDiff
      where
        SchemaDiff droppedTables alteredTables = schemaDiff

<<<<<<< HEAD
checkNewInconsistentMeta
  :: (QErrM m)
  => [InconsistentMetadataObj] -> [InconsistentMetadataObj] -> m ()
checkNewInconsistentMeta originalInconsMeta currentInconsMeta =
  unless (null newInconsMetaObjects) $
    throwError (err500 Unexpected "cannot continue due to newly found inconsistent metadata")
      { qeInternal = Just $ toJSON newInconsMetaObjects }
  where
    newInconsMetaObjects = getDifference _moId currentInconsMeta originalInconsMeta

purgeDependentObject :: (CacheRWM m, MonadTx m) => SchemaObjId -> m ()
purgeDependentObject schemaObjId = case schemaObjId of
  (SOTableObj tn (TOPerm rn pt)) -> do
    liftTx $ dropPermFromCatalog tn rn pt
    withPermType pt delPermFromCache rn tn

  (SOTableObj qt (TORel rn)) -> do
    liftTx $ delRelFromCatalog qt rn
    delRelFromCache rn qt

  (SOFunction qf) -> do
    liftTx $ delFunctionFromCatalog qf
    delFunctionFromCache qf

  (SOTableObj qt (TOTrigger trn)) -> do
    liftTx $ delEventTriggerFromCatalog trn
    delEventTriggerFromCache qt trn

  (SOTableObj qt (TORemoteRel rn))     -> do
    liftTx $ delRemoteRelFromCatalog qt rn
    delRemoteRelFromCache qt rn

  _ -> throw500 $
    "unexpected dependent object : " <> reportSchemaObj schemaObjId

-- | @'withSchemaObject' f action@ runs @action@, and if it raises any errors, applies @f@ to the
-- error message to produce an 'InconsistentMetadataObj', then adds the object to the schema cache
-- and returns 'Nothing' instead of aborting.
withSchemaObject :: (QErrM m, CacheRWM m) => (Text -> InconsistentMetadataObj) -> m a -> m (Maybe a)
withSchemaObject f action =
  (Just <$> action) `catchError` \err -> do
    sc <- askSchemaCache
    let inconsObj = f $ qeError err
        allInconsObjs = inconsObj:scInconsistentObjs sc
    writeSchemaCache sc { scInconsistentObjs = allInconsObjs }
    pure Nothing

withSchemaObject_ :: (QErrM m, CacheRWM m) => (Text -> InconsistentMetadataObj) -> m () -> m ()
withSchemaObject_ f = void . withSchemaObject f
=======
    checkNewInconsistentMeta
      :: (QErrM m)
      => [InconsistentMetadata] -> [InconsistentMetadata] -> m ()
    checkNewInconsistentMeta originalInconsMeta currentInconsMeta =
      unless (null newInconsistentObjects) $
        throwError (err500 Unexpected "cannot continue due to newly found inconsistent metadata")
          { qeInternal = Just $ toJSON newInconsistentObjects }
      where
        diffInconsistentObjects = M.difference `on` groupInconsistentMetadataById
        newInconsistentObjects = nub $ concatMap toList $
          M.elems (currentInconsMeta `diffInconsistentObjects` originalInconsMeta)
>>>>>>> b84db36e
<|MERGE_RESOLUTION|>--- conflicted
+++ resolved
@@ -33,8 +33,8 @@
 
 import qualified Hasura.GraphQL.Context                   as GC
 import qualified Hasura.GraphQL.Schema                    as GS
-import qualified Hasura.GraphQL.Validate.Types      as VT
-import qualified Language.GraphQL.Draft.Syntax      as G
+import qualified Hasura.GraphQL.Validate.Types            as VT
+import qualified Language.GraphQL.Draft.Syntax            as G
 import qualified Hasura.Incremental                       as Inc
 
 import           Hasura.Db
@@ -62,181 +62,6 @@
 import           Hasura.Server.Version                    (HasVersion)
 import           Hasura.SQL.Types
 
-<<<<<<< HEAD
-type CacheBuildM m
-  = (CacheRWM m, MonadTx m, MonadIO m, HasHttpManager m, HasSQLGenCtx m, HasSystemDefined m)
-
-buildSchemaCache :: (CacheBuildM m) => m ()
-buildSchemaCache = buildSchemaCacheWithOptions True
-
-buildSchemaCacheWithoutSetup :: (CacheBuildM m) => m ()
-buildSchemaCacheWithoutSetup = buildSchemaCacheWithOptions False
-
-buildSchemaCacheWithOptions :: (CacheBuildM m) => Bool -> m ()
-buildSchemaCacheWithOptions withSetup = do
-  -- clean hdb_views
-  when withSetup $ liftTx $ Q.catchE defaultTxErrorHandler clearHdbViews
-  -- reset the current schemacache
-  writeSchemaCache emptySchemaCache
-  sqlGenCtx <- askSQLGenCtx
-
-  -- fetch all catalog metadata
-  CatalogMetadata tables relationships permissions
-    eventTriggers remoteSchemas functions fkeys' allowlistDefs remoteRels
-    <- liftTx fetchCatalogData
-
-  let fkeys = HS.fromList fkeys'
-
-  -- tables
-  modTableCache =<< buildTableCache tables
-
-  -- relationships
-  forM_ relationships $ \(CatalogRelation qt rn rt rDef cmnt) -> do
-    let objId = MOTableObj qt $ MTORel rn rt
-        def = toJSON $ WithTable qt $ RelDef rn rDef cmnt
-        mkInconsObj = InconsistentMetadataObj objId (MOTRel rt) def
-    modifyErr (\e -> "table " <> qt <<> "; rel " <> rn <<> "; " <> e) $
-      withSchemaObject_ mkInconsObj $
-      case rt of
-        ObjRel -> do
-          using <- decodeValue rDef
-          let relDef = RelDef rn using Nothing
-          validateObjRel qt relDef
-          objRelP2Setup qt fkeys relDef
-        ArrRel -> do
-          using <- decodeValue rDef
-          let relDef = RelDef rn using Nothing
-          validateArrRel qt relDef
-          arrRelP2Setup qt fkeys relDef
-
-  -- permissions
-  forM_ permissions $ \(CatalogPermission qt rn pt pDef cmnt) -> do
-    let objId = MOTableObj qt $ MTOPerm rn pt
-        def = toJSON $ WithTable qt $ PermDef rn pDef cmnt
-        mkInconsObj = InconsistentMetadataObj objId (MOTPerm pt) def
-    modifyErr (\e -> "table " <> qt <<> "; role " <> rn <<> "; " <> e) $
-      withSchemaObject_ mkInconsObj $
-      case pt of
-          PTInsert -> permHelper withSetup sqlGenCtx qt rn pDef PAInsert
-          PTSelect -> permHelper withSetup sqlGenCtx qt rn pDef PASelect
-          PTUpdate -> permHelper withSetup sqlGenCtx qt rn pDef PAUpdate
-          PTDelete -> permHelper withSetup sqlGenCtx qt rn pDef PADelete
-
-  -- event triggers
-  forM_ eventTriggers $ \(CatalogEventTrigger qt trn configuration) -> do
-    let objId = MOTableObj qt $ MTOEventTrigger trn
-        def = object ["table" .= qt, "configuration" .= configuration]
-        mkInconsObj = InconsistentMetadataObj objId MOTEventTrigger def
-    withSchemaObject_ mkInconsObj $ do
-      etc <- decodeValue configuration
-      subTableP2Setup qt etc
-      allCols <- getCols . _tiFieldInfoMap <$> askTabInfo qt
-      when withSetup $ liftTx $
-        mkAllTriggersQ trn qt allCols (stringifyNum sqlGenCtx) (etcDefinition etc)
-
-  -- sql functions
-  forM_ functions $ \(CatalogFunction qf rawfiM) -> do
-    let def = toJSON $ TrackFunction qf
-        mkInconsObj =
-          InconsistentMetadataObj (MOFunction qf) MOTFunction def
-    modifyErr (\e -> "function " <> qf <<> "; " <> e) $
-      withSchemaObject_ mkInconsObj $ do
-      rawfi <- onNothing rawfiM $
-        throw400 NotExists $ "no such function exists in postgres : " <>> qf
-      trackFunctionP2Setup qf rawfi
-
-  -- allow list
-  replaceAllowlist $ concatMap _cdQueries allowlistDefs
-
-  -- build GraphQL context with tables and functions
-  GS.buildGCtxMapPG
-
-  -- remote schemas
-  forM_ remoteSchemas resolveSingleRemoteSchema
-
-  --remote relationships
-  forM_ remoteRels setupRemoteRelFromCatalog
-
-  where
-    permHelper setup sqlGenCtx qt rn pDef pa = do
-      qCtx <- mkAdminQCtx sqlGenCtx <$> askSchemaCache
-      perm <- decodeValue pDef
-      let permDef = PermDef rn perm Nothing
-          createPerm = WithTable qt permDef
-      (permInfo, deps) <- liftP1WithQCtx qCtx $ createPermP1 createPerm
-      when setup $ addPermP2Setup qt permDef permInfo
-      addPermToCache qt rn pa permInfo deps
-      -- p2F qt rn p1Res
-
-    resolveSingleRemoteSchema rs = do
-      let AddRemoteSchemaQuery name _ _ = rs
-          mkInconsObj = InconsistentMetadataObj (MORemoteSchema name)
-                        MOTRemoteSchema (toJSON rs)
-      withSchemaObject_ mkInconsObj $ do
-        rsCtx <- addRemoteSchemaP2Setup rs
-        sc <- askSchemaCache
-        let gCtxMap = scGCtxMap sc
-            defGCtx = scDefaultRemoteGCtx sc
-            rGCtx = convRemoteGCtx $ rscGCtx rsCtx
-        mergedGCtxMap <- mergeRemoteSchema gCtxMap rGCtx
-        mergedDefGCtx <- mergeGCtx defGCtx rGCtx
-        writeSchemaCache sc { scGCtxMap = mergedGCtxMap
-                            , scDefaultRemoteGCtx = mergedDefGCtx
-                            }
-
-    setupRemoteRelFromCatalog remoteRelationship = do
-      let objId = MOTableObj qt $ MTORemoteRelationship relName
-          def = object ["table" .= qt, "configuration" .= remoteRelationship]
-          mkInconsObj = InconsistentMetadataObj
-                        objId
-                        MOTRemoteRelationship
-                        def
-      withSchemaObject_ mkInconsObj $ do
-        (remoteField, additionalTypesMap) <-
-          runCreateRemoteRelationshipP1 remoteRelationship
-        runCreateRemoteRelationshipP2Setup remoteField additionalTypesMap
-      where
-        qt = rtrTable remoteRelationship
-        relName = rtrName remoteRelationship
-
--- | Rebuilds the schema cache. If an object with the given object id became newly inconsistent,
--- raises an error about it specifically. Otherwise, raises a generic metadata inconsistency error.
-buildSchemaCacheFor :: (CacheBuildM m) => MetadataObjId -> m ()
-buildSchemaCacheFor objectId = do
-  oldSchemaCache <- askSchemaCache
-  buildSchemaCache
-  newSchemaCache <- askSchemaCache
-
-  let diffInconsistentObjects = getDifference _moId `on` scInconsistentObjs
-      newInconsistentObjects = newSchemaCache `diffInconsistentObjects` oldSchemaCache
-
-  for_ (find ((== objectId) . _moId) newInconsistentObjects) $ \matchingObject ->
-    throw400 ConstraintViolation (_moReason matchingObject)
-
-  unless (null newInconsistentObjects) $
-    throwError (err400 Unexpected "cannot continue due to new inconsistent metadata")
-      { qeInternal = Just $ toJSON newInconsistentObjects }
-
--- | Like 'buildSchemaCache', but fails if there is any inconsistent metadata.
-buildSchemaCacheStrict :: (CacheBuildM m) => m ()
-buildSchemaCacheStrict = do
-  buildSchemaCache
-  sc <- askSchemaCache
-  let inconsObjs = scInconsistentObjs sc
-  unless (null inconsObjs) $ do
-    let err = err400 Unexpected "cannot continue due to inconsistent metadata"
-    throwError err{qeInternal = Just $ toJSON inconsObjs}
-
--- | Executes the given action, and if any new 'InconsistentMetadataObj's are added to the schema
--- cache as a result of its execution, raises an error.
-withNewInconsistentObjsCheck :: (QErrM m, CacheRM m) => m a -> m a
-withNewInconsistentObjsCheck action = do
-  originalObjects <- scInconsistentObjs <$> askSchemaCache
-  result <- action
-  currentObjects <- scInconsistentObjs <$> askSchemaCache
-  checkNewInconsistentMeta originalObjects currentObjects
-  pure result
-=======
 mergeCustomTypes
   :: MonadError QErr f
   => M.HashMap RoleName GS.GCtx -> GS.GCtx -> (NonObjectTypeMap, AnnotatedObjects)
@@ -348,6 +173,7 @@
                                     , _boRemoteSchemas resolvedOutputs
                                     , _boCustomTypes resolvedOutputs
                                     , _boActions resolvedOutputs
+                                    , _boRemoteRelationshipTypes resolvedOutputs
                                     )
 
   returnA -< SchemaCache
@@ -372,7 +198,12 @@
     buildAndCollectInfo = proc (catalogMetadata, invalidationKeys) -> do
       let CatalogMetadata tables relationships permissions
             eventTriggers remoteSchemas functions allowlistDefs
-            computedFields customTypes actions = catalogMetadata
+            computedFields customTypes actions remoteRelationships = catalogMetadata
+
+      -- remote schemas
+      let remoteSchemaInvalidationKeys = Inc.selectD #_ikRemoteSchemas invalidationKeys
+      remoteSchemaMap <- buildRemoteSchemas -< (remoteSchemaInvalidationKeys, remoteSchemas)
+      let remoteSchemaGCtxMap = M.map (rscGCtx . fst) remoteSchemaMap
 
       -- tables
       tableRawInfos <- buildTableCache -< (tables, Inc.selectD #_ikMetadata invalidationKeys)
@@ -380,14 +211,19 @@
       -- relationships and computed fields
       let relationshipsByTable = M.groupOn _crTable relationships
           computedFieldsByTable = M.groupOn (_afcTable . _cccComputedField) computedFields
-      tableCoreInfos <- (tableRawInfos >- returnA)
+          remoteRelationshipsByTable = M.groupOn rtrTable remoteRelationships
+      rawTableCoreInfos <- (tableRawInfos >- returnA)
         >-> (\info -> (info, relationshipsByTable) >- alignExtraTableInfo mkRelationshipMetadataObject)
         >-> (\info -> (info, computedFieldsByTable) >- alignExtraTableInfo mkComputedFieldMetadataObject)
-        >-> (| Inc.keyed (\_ ((tableRawInfo, tableRelationships), tableComputedFields) -> do
+        >-> (\info -> (info, remoteRelationshipsByTable) >- alignExtraTableInfo mkRemoteRelationshipMetadataObject)
+        >-> (| Inc.keyed (\_ (((tableRawInfo, tableRelationships), tableComputedFields), tableRemoteRelationships) -> do
                  let columns = _tciFieldInfoMap tableRawInfo
-                 allFields <- addNonColumnFields -<
-                   (tableRawInfos, columns, tableRelationships, tableComputedFields)
-                 returnA -< tableRawInfo { _tciFieldInfoMap = allFields }) |)
+                 (allFields, typeMap) <- addNonColumnFields -<
+                   (tableRawInfos, columns, remoteSchemaGCtxMap, tableRelationships, tableComputedFields, tableRemoteRelationships)
+                 returnA -< (tableRawInfo { _tciFieldInfoMap = allFields }, typeMap)) |)
+
+      let tableCoreInfos = M.map fst rawTableCoreInfos
+          remoteRelationshipTypes = mconcat $ map snd $ M.elems rawTableCoreInfos
 
       -- permissions and event triggers
       tableCoreInfosDep <- Inc.newDependency -< tableCoreInfos
@@ -451,10 +287,6 @@
              |)
         >-> (\actionMap -> returnA -< M.catMaybes actionMap)
 
-      -- remote schemas
-      let remoteSchemaInvalidationKeys = Inc.selectD #_ikRemoteSchemas invalidationKeys
-      remoteSchemaMap <- buildRemoteSchemas -< (remoteSchemaInvalidationKeys, remoteSchemas)
-
       returnA -< BuildOutputs
         { _boTables = tableCache
         , _boActions = actionCache
@@ -462,6 +294,7 @@
         , _boRemoteSchemas = remoteSchemaMap
         , _boAllowlist = allowList
         , _boCustomTypes = resolvedCustomTypes
+        , _boRemoteRelationshipTypes = remoteRelationshipTypes
         }
 
     mkEventTriggerMetadataObject (CatalogEventTrigger qt trn configuration) =
@@ -556,13 +389,14 @@
          , HashMap RemoteSchemaName (RemoteSchemaCtx, MetadataObject)
          , (NonObjectTypeMap, AnnotatedObjects)
          , ActionCache
+         , VT.TypeMap
          ) `arr` (RemoteSchemaMap, GS.GCtxMap, GS.GCtx)
-    buildGQLSchema = proc (tableCache, functionCache, remoteSchemas, customTypes, actionCache) -> do
+    buildGQLSchema = proc (tableCache, functionCache, remoteSchemas, customTypes, actionCache, remoteRelationshipTypes) -> do
       baseGQLSchema <- bindA -< GS.mkGCtxMap (snd customTypes) tableCache functionCache actionCache
       (| foldlA' (\(remoteSchemaMap, gqlSchemas, remoteGQLSchemas)
                    (remoteSchemaName, (remoteSchema, metadataObject)) ->
            (| withRecordInconsistency (do
-                let gqlSchema = convRemoteGCtx $ rscGCtx remoteSchema
+                let gqlSchema = rscGCtx remoteSchema
                 mergedGQLSchemas <- bindErrorA -< mergeRemoteSchema gqlSchemas gqlSchema
                 mergedRemoteGQLSchemas <- bindErrorA -< mergeGCtx remoteGQLSchemas gqlSchema
                 let mergedRemoteSchemaMap = M.insert remoteSchemaName remoteSchema remoteSchemaMap
@@ -571,11 +405,13 @@
            >-> (| onNothingA ((remoteSchemaMap, gqlSchemas, remoteGQLSchemas) >- returnA) |))
        |) (M.empty, baseGQLSchema, GC.emptyGCtx) (M.toList remoteSchemas)
        -- merge the custom types into schema
-       >-> (\(remoteSchemaMap, gqlSchema, defGqlCtx) -> do
-               (schemaWithCT, defCtxWithCT) <- bindA -< mergeCustomTypes gqlSchema defGqlCtx customTypes
-               returnA -< (remoteSchemaMap, schemaWithCT, defCtxWithCT)
+       >-> (\(remoteSchemaMap, gqlSchema', defGqlCtx') -> do
+               (gqlSchema, defGqlCtx) <- bindA -< mergeCustomTypes gqlSchema' defGqlCtx' customTypes
+               returnA -< ( remoteSchemaMap
+                          , M.map (mergeRemoteTypesWithGCtx remoteRelationshipTypes) gqlSchema
+                          , mergeRemoteTypesWithGCtx remoteRelationshipTypes defGqlCtx
+                          )
            )
->>>>>>> b84db36e
 
 -- | @'withMetadataCheck' cascade action@ runs @action@ and checks if the schema changed as a
 -- result. If it did, it checks to ensure the changes do not violate any integrity constraints, and
@@ -668,57 +504,6 @@
       where
         SchemaDiff droppedTables alteredTables = schemaDiff
 
-<<<<<<< HEAD
-checkNewInconsistentMeta
-  :: (QErrM m)
-  => [InconsistentMetadataObj] -> [InconsistentMetadataObj] -> m ()
-checkNewInconsistentMeta originalInconsMeta currentInconsMeta =
-  unless (null newInconsMetaObjects) $
-    throwError (err500 Unexpected "cannot continue due to newly found inconsistent metadata")
-      { qeInternal = Just $ toJSON newInconsMetaObjects }
-  where
-    newInconsMetaObjects = getDifference _moId currentInconsMeta originalInconsMeta
-
-purgeDependentObject :: (CacheRWM m, MonadTx m) => SchemaObjId -> m ()
-purgeDependentObject schemaObjId = case schemaObjId of
-  (SOTableObj tn (TOPerm rn pt)) -> do
-    liftTx $ dropPermFromCatalog tn rn pt
-    withPermType pt delPermFromCache rn tn
-
-  (SOTableObj qt (TORel rn)) -> do
-    liftTx $ delRelFromCatalog qt rn
-    delRelFromCache rn qt
-
-  (SOFunction qf) -> do
-    liftTx $ delFunctionFromCatalog qf
-    delFunctionFromCache qf
-
-  (SOTableObj qt (TOTrigger trn)) -> do
-    liftTx $ delEventTriggerFromCatalog trn
-    delEventTriggerFromCache qt trn
-
-  (SOTableObj qt (TORemoteRel rn))     -> do
-    liftTx $ delRemoteRelFromCatalog qt rn
-    delRemoteRelFromCache qt rn
-
-  _ -> throw500 $
-    "unexpected dependent object : " <> reportSchemaObj schemaObjId
-
--- | @'withSchemaObject' f action@ runs @action@, and if it raises any errors, applies @f@ to the
--- error message to produce an 'InconsistentMetadataObj', then adds the object to the schema cache
--- and returns 'Nothing' instead of aborting.
-withSchemaObject :: (QErrM m, CacheRWM m) => (Text -> InconsistentMetadataObj) -> m a -> m (Maybe a)
-withSchemaObject f action =
-  (Just <$> action) `catchError` \err -> do
-    sc <- askSchemaCache
-    let inconsObj = f $ qeError err
-        allInconsObjs = inconsObj:scInconsistentObjs sc
-    writeSchemaCache sc { scInconsistentObjs = allInconsObjs }
-    pure Nothing
-
-withSchemaObject_ :: (QErrM m, CacheRWM m) => (Text -> InconsistentMetadataObj) -> m () -> m ()
-withSchemaObject_ f = void . withSchemaObject f
-=======
     checkNewInconsistentMeta
       :: (QErrM m)
       => [InconsistentMetadata] -> [InconsistentMetadata] -> m ()
@@ -729,5 +514,4 @@
       where
         diffInconsistentObjects = M.difference `on` groupInconsistentMetadataById
         newInconsistentObjects = nub $ concatMap toList $
-          M.elems (currentInconsMeta `diffInconsistentObjects` originalInconsMeta)
->>>>>>> b84db36e
+          M.elems (currentInconsMeta `diffInconsistentObjects` originalInconsMeta)