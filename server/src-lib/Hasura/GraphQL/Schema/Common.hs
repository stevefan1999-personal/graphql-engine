--- conflicted
+++ resolved
@@ -5,16 +5,11 @@
 
   , RelationshipFieldInfo(..)
   , SelField(..)
-<<<<<<< HEAD
-  , _SelFldCol
-  , _SelFldRel
-  , _SelFldRemote
-=======
   , _SFPGColumn
   , getPGColumnFields
   , getRelationshipFields
   , getComputedFields
->>>>>>> b84db36e
+  , getRemoteRelationships
 
   , mkColumnType
   , mkRelName
@@ -32,7 +27,6 @@
   , mkFuncArgsTy
   ) where
 
-import           Control.Lens.TH
 import qualified Data.HashMap.Strict           as Map
 import qualified Data.Text                     as T
 import qualified Language.GraphQL.Draft.Syntax as G
@@ -57,16 +51,10 @@
   } deriving (Show, Eq)
 
 data SelField
-<<<<<<< HEAD
-  = SelFldCol PGColumnInfo
-  | SelFldRel RelationshipFieldInfo
-  | SelFldRemote RemoteField
-
-$(makePrisms ''SelField)
-=======
   = SFPGColumn !PGColumnInfo
   | SFRelationship !RelationshipFieldInfo
   | SFComputedField !ComputedField
+  | SFRemoteRelationship !RemoteField
   deriving (Show, Eq)
 $(makePrisms ''SelField)
 
@@ -78,7 +66,9 @@
 
 getComputedFields :: [SelField] -> [ComputedField]
 getComputedFields = mapMaybe (^? _SFComputedField)
->>>>>>> b84db36e
+
+getRemoteRelationships :: [SelField] -> [RemoteField]
+getRemoteRelationships = mapMaybe (^? _SFRemoteRelationship)
 
 qualObjectToName :: (ToTxt a) => QualifiedObject a -> G.Name
 qualObjectToName = G.Name . snakeCaseQualObject
