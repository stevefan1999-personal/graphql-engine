--- conflicted
+++ resolved
@@ -6,12 +6,9 @@
   , mkTabAggOpOrdByInpObjs
   ) where
 
-<<<<<<< HEAD
+import           Control.Arrow                 ((&&&))
 import           Control.Lens                  (preview)
-=======
-import           Control.Arrow                 ((&&&))
 
->>>>>>> 0f143f0e
 import qualified Data.HashMap.Strict           as Map
 import qualified Language.GraphQL.Draft.Syntax as G
 
@@ -145,15 +142,9 @@
     desc = G.Description $
       "ordering options when selecting data from " <>> tn
 
-<<<<<<< HEAD
-    pgCols = lookupPGCols selFlds
-    relFltr ty = flip filter (lookupRels selFlds) $ \(ri, _, _, _, _) ->
-      riType ri == ty
-=======
-    pgColFlds = lefts selFlds
-    relFltr ty = flip filter (rights selFlds) $
-                 \rf -> riType (_rfiInfo rf) == ty
->>>>>>> 0f143f0e
+    pgColFlds = lookupPGCols selFlds
+    relFltr ty = flip filter (lookupRels selFlds) $ \rf ->
+      riType (_rfiInfo rf) == ty
     objRels = relFltr ObjRel
     arrRels = relFltr ArrRel
 
