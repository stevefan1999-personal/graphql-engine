module Hasura.GraphQL.Explain
  ( explainGQLQuery
  , GQLExplain
  ) where

import qualified Data.Aeson                             as J
import qualified Data.Aeson.Casing                      as J
import qualified Data.Aeson.TH                          as J
import qualified Data.HashMap.Strict                    as Map
import qualified Database.PG.Query                      as Q
import qualified Language.GraphQL.Draft.Syntax          as G

import           Hasura.EncJSON
import           Hasura.GraphQL.Context
import           Hasura.GraphQL.Resolve.Context
import           Hasura.GraphQL.Validate.Field
import           Hasura.Prelude
import           Hasura.RQL.DML.Internal
import           Hasura.RQL.Types
import           Hasura.SQL.Types
import           Hasura.SQL.Value

import qualified Hasura.GraphQL.Execute                 as E
import qualified Hasura.GraphQL.Resolve                 as RS
import qualified Hasura.GraphQL.Transport.HTTP.Protocol as GH
import qualified Hasura.GraphQL.Validate                as GV
import qualified Hasura.SQL.DML                         as S

data GQLExplain
  = GQLExplain
  { _gqeQuery :: !GH.GQLReqParsed
  , _gqeUser  :: !(Maybe (Map.HashMap Text Text))
  } deriving (Show, Eq)

$(J.deriveJSON (J.aesonDrop 4 J.camelCase){J.omitNothingFields=True}
  ''GQLExplain
 )

data FieldPlan
  = FieldPlan
  { _fpField :: !G.Name
  , _fpSql   :: !(Maybe Text)
  , _fpPlan  :: !(Maybe [Text])
  } deriving (Show, Eq)

$(J.deriveJSON (J.aesonDrop 3 J.camelCase) ''FieldPlan)

type Explain r =
  (ReaderT r (Except QErr))

runExplain
  :: (MonadError QErr m)
  => r -> Explain r a -> m a
runExplain ctx m =
  either throwError return $ runExcept $ runReaderT m ctx

resolveVal
  :: (MonadError QErr m)
  => UserInfo -> UnresolvedVal -> m S.SQLExp
resolveVal userInfo = \case
  RS.UVPG annPGVal ->
    txtConverter annPGVal
  RS.UVSessVar ty sessVar -> do
    sessVarVal <- S.SELit <$> getSessVarVal userInfo sessVar
    return $ flip S.SETyAnn (S.mkTypeAnn ty) $ case ty of
      PgTypeSimple colTy -> withGeoVal colTy sessVarVal
      PgTypeArray _      -> sessVarVal
  RS.UVSQL sqlExp -> return sqlExp

getSessVarVal
  :: (MonadError QErr m)
  => UserInfo -> SessVar -> m SessVarVal
getSessVarVal userInfo sessVar =
  onNothing (getVarVal sessVar usrVars) $
    throw400 UnexpectedPayload $
    "missing required session variable for role " <> rn <<>
    " : " <> sessVar
  where
    rn = userRole userInfo
    usrVars = userVars userInfo

explainField
  :: (MonadTx m)
  => UserInfo -> GCtx -> SQLGenCtx -> Field -> m FieldPlan
explainField userInfo gCtx sqlGenCtx fld =
  case fName of
    "__type"     -> return $ FieldPlan fName Nothing Nothing
    "__schema"   -> return $ FieldPlan fName Nothing Nothing
    "__typename" -> return $ FieldPlan fName Nothing Nothing
    _            -> do
      unresolvedAST <-
        runExplain (opCtxMap, userInfo, fldMap, orderByCtx, sqlGenCtx) $
        RS.queryFldToPGAST fld
      resolvedAST <- RS.traverseQueryRootFldAST (resolveVal userInfo)
                     unresolvedAST
      let txtSQL = Q.getQueryText $ RS.toPGQuery resolvedAST
          withExplain = "EXPLAIN (FORMAT TEXT) " <> txtSQL
      planLines <- liftTx $ map runIdentity <$>
        Q.listQE dmlTxErrorHandler (Q.fromText withExplain) () True
      return $ FieldPlan fName (Just txtSQL) $ Just planLines
  where
    fName = _fName fld

    opCtxMap = _gOpCtxMap gCtx
    fldMap = _gFields gCtx
    orderByCtx = _gOrdByCtx gCtx

explainGQLQuery
  :: (MonadError QErr m, MonadIO m)
  => PGExecCtx
  -> SchemaCache
  -> SQLGenCtx
  -> Bool
  -> GQLExplain
  -> m EncJSON
<<<<<<< HEAD
explainGQLQuery pgExecCtx sc sqlGenCtx enableAL (GQLExplain query userVarsRaw)= do
  execPlans <- E.getExecPlanPartial userInfo sc enableAL query
  mresults <- forM (toList execPlans) $ \execPlan -> do
    case execPlan of
      E.ExPHasuraPartial (gCtx, rootSelSets, _) ->
        return (Just (gCtx, rootSelSets))
      E.ExPRemotePartial{}  ->
        return Nothing
  case catMaybes mresults of
    [] -> throw400 InvalidParams "only hasura queries can be explained"
    results@((gCtx, _):_) -> do
     let rootSelSets = map snd results
     plans :: [[FieldPlan]] <- forM rootSelSets $ \rootSelSet -> do
      case rootSelSet of
       GV.HasuraTopQuery field -> do
         let tx = mapM (explainField userInfo gCtx sqlGenCtx) (pure field)
         plans <- liftIO (runExceptT $ runLazyTx pgExecCtx tx) >>= liftEither
         return $ plans
       GV.HasuraTopMutation _ ->
         throw400 InvalidParams "only queries can be explained"
       GV.HasuraTopSubscription _ ->
         throw400 InvalidParams "only queries can be explained"
     pure (encJFromJValue (foldMap toList plans))
=======
explainGQLQuery pgExecCtx sc sqlGenCtx enableAL (GQLExplain query userVarsRaw) = do
  execPlan <- E.getExecPlanPartial userInfo sc enableAL query
  (gCtx, rootSelSet) <- case execPlan of
    E.GExPHasura (gCtx, rootSelSet, _) ->
      return (gCtx, rootSelSet)
    E.GExPRemote _ _  ->
      throw400 InvalidParams "only hasura queries can be explained"
  case rootSelSet of
    GV.RQuery selSet -> do
      let tx = mapM (explainField userInfo gCtx sqlGenCtx) (toList selSet)
      plans <- liftIO (runExceptT $ runLazyTx pgExecCtx tx) >>= liftEither
      return $ encJFromJValue plans
    GV.RMutation _ ->
      throw400 InvalidParams "only queries can be explained"
    GV.RSubscription _ ->
      throw400 InvalidParams "only queries can be explained"

>>>>>>> 7a683324
  where
    usrVars  = mkUserVars $ maybe [] Map.toList userVarsRaw
    userInfo = mkUserInfo (fromMaybe adminRole $ roleFromVars usrVars) usrVars<|MERGE_RESOLUTION|>--- conflicted
+++ resolved
@@ -113,7 +113,6 @@
   -> Bool
   -> GQLExplain
   -> m EncJSON
-<<<<<<< HEAD
 explainGQLQuery pgExecCtx sc sqlGenCtx enableAL (GQLExplain query userVarsRaw)= do
   execPlans <- E.getExecPlanPartial userInfo sc enableAL query
   mresults <- forM (toList execPlans) $ \execPlan -> do
@@ -137,25 +136,6 @@
        GV.HasuraTopSubscription _ ->
          throw400 InvalidParams "only queries can be explained"
      pure (encJFromJValue (foldMap toList plans))
-=======
-explainGQLQuery pgExecCtx sc sqlGenCtx enableAL (GQLExplain query userVarsRaw) = do
-  execPlan <- E.getExecPlanPartial userInfo sc enableAL query
-  (gCtx, rootSelSet) <- case execPlan of
-    E.GExPHasura (gCtx, rootSelSet, _) ->
-      return (gCtx, rootSelSet)
-    E.GExPRemote _ _  ->
-      throw400 InvalidParams "only hasura queries can be explained"
-  case rootSelSet of
-    GV.RQuery selSet -> do
-      let tx = mapM (explainField userInfo gCtx sqlGenCtx) (toList selSet)
-      plans <- liftIO (runExceptT $ runLazyTx pgExecCtx tx) >>= liftEither
-      return $ encJFromJValue plans
-    GV.RMutation _ ->
-      throw400 InvalidParams "only queries can be explained"
-    GV.RSubscription _ ->
-      throw400 InvalidParams "only queries can be explained"
-
->>>>>>> 7a683324
   where
     usrVars  = mkUserVars $ maybe [] Map.toList userVarsRaw
     userInfo = mkUserInfo (fromMaybe adminRole $ roleFromVars usrVars) usrVars