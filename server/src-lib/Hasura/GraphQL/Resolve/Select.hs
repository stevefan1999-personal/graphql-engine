module Hasura.GraphQL.Resolve.Select
  ( convertSelect
  , convertSelectByPKey
  , convertAggSelect
  , convertFuncQuerySimple
  , convertFuncQueryAgg
  , parseColumns
  , processTableSelectionSet
  , AnnSimpleSelect
  ) where

import           Control.Lens                      ((^?), _2)
import           Data.Has
import           Data.Parser.JSONPath
import           Hasura.Prelude

import qualified Data.HashMap.Strict               as Map
import qualified Data.HashMap.Strict.InsOrd        as OMap
import qualified Data.List.NonEmpty                as NE
import qualified Data.Sequence                     as Seq
import qualified Data.Text                         as T
import qualified Language.GraphQL.Draft.Syntax     as G

import qualified Hasura.RQL.DML.Select             as RS
import qualified Hasura.SQL.DML                    as S

import           Hasura.GraphQL.Resolve.BoolExp
import           Hasura.GraphQL.Resolve.Context
import           Hasura.GraphQL.Resolve.InputValue
import           Hasura.GraphQL.Schema             (isAggFld)
import           Hasura.GraphQL.Validate.Field
import           Hasura.GraphQL.Validate.Types
import           Hasura.RQL.DML.Internal           (onlyPositiveInt)
import           Hasura.RQL.Types
import           Hasura.SQL.Types
import           Hasura.SQL.Value

jsonPathToColExp :: (MonadError QErr m) => T.Text -> m S.SQLExp
jsonPathToColExp t = case parseJSONPath t of
  Left s       -> throw400 ParseFailed $ T.pack $ "parse json path error: " ++ s
  Right jPaths -> return $ S.SEArray $ map elToColExp jPaths
  where
    elToColExp (Key k)   = S.SELit k
    elToColExp (Index i) = S.SELit $ T.pack (show i)


argsToColOp :: (MonadReusability m, MonadError QErr m) => ArgsMap -> m (Maybe RS.ColOp)
argsToColOp args = maybe (return Nothing) toOp $ Map.lookup "path" args
  where
    toJsonPathExp = fmap (RS.ColOp S.jsonbPathOp) . jsonPathToColExp
    toOp v = asPGColTextM v >>= traverse toJsonPathExp

type AnnFlds = RS.AnnFldsG UnresolvedVal

resolveComputedField
  :: ( MonadReusability m, MonadReader r m, Has FieldMap r
     , Has OrdByCtx r, Has SQLGenCtx r, MonadError QErr m
     )
  => ComputedField -> Field -> m (RS.ComputedFieldSel UnresolvedVal)
resolveComputedField computedField fld = fieldAsPath fld $ do
  funcArgs <- parseFunctionArgs argSeq argFn $ Map.lookup "args" $ _fArguments fld
  let argsWithTableArgument = withTableArgument funcArgs
  case fieldType of
    CFTScalar scalarTy -> do
      colOpM <- argsToColOp $ _fArguments fld
      pure $ RS.CFSScalar $
        RS.ComputedFieldScalarSel qf argsWithTableArgument scalarTy colOpM
    CFTTable (ComputedFieldTable _ cols permFilter permLimit) -> do
      let functionFrom = RS.FromFunction qf argsWithTableArgument Nothing
      RS.CFSTable RS.JASMultipleRows <$> fromField functionFrom cols permFilter permLimit fld
  where
    ComputedField _ function argSeq fieldType = computedField
    ComputedFieldFunction qf _ tableArg _ = function
    argFn = IFAUnknown
    withTableArgument resolvedArgs =
      let argsExp@(RS.FunctionArgsExp positional named) = RS.AEInput <$> resolvedArgs
          tableRowArg = RS.AETableRow Nothing
      in case tableArg of
        FTAFirst      ->
          RS.FunctionArgsExp (tableRowArg:positional) named
        FTANamed argName index ->
          RS.insertFunctionArg argName index tableRowArg argsExp

processTableSelectionSet
  :: ( MonadReusability m, MonadError QErr m, MonadReader r m, Has FieldMap r
     , Has OrdByCtx r, Has SQLGenCtx r
     )
  => G.NamedType -> SelSet -> m AnnFlds
processTableSelectionSet fldTy flds =
  forM (toList flds) $ \fld -> do
    let fldName = _fName fld
    let rqlFldName = FieldName $ G.unName $ G.unAlias $ _fAlias fld
    (rqlFldName,) <$> case fldName of
      "__typename" -> return $ RS.FExp $ G.unName $ G.unNamedType fldTy
      _ -> do
        fldInfo <- getFldInfo fldTy fldName
        case fldInfo of
<<<<<<< HEAD
          FldCol colInfo ->
            RS.FCol colInfo <$> argsToColOp (_fArguments fld)
          FldRel (RelationshipField relInfo isAgg colGNameMap tableFilter tableLimit) -> do
=======
          RFPGColumn colInfo ->
            RS.mkAnnColField colInfo <$> argsToColOp (_fArguments fld)
          RFComputedField computedField ->
            RS.FComputedField <$> resolveComputedField computedField fld
          RFRelationship (RelationshipField relInfo isAgg colGNameMap tableFilter tableLimit) -> do
>>>>>>> b84db36e
            let relTN = riRTable relInfo
                colMapping = riMapping relInfo
                rn = riName relInfo
            if isAgg then do
              aggSel <- fromAggField (RS.FromTable relTN) colGNameMap tableFilter tableLimit fld
              return $ RS.FArr $ RS.ASAgg $ RS.AnnRelG rn colMapping aggSel
            else do
              annSel <- fromField (RS.FromTable relTN) colGNameMap tableFilter tableLimit fld
              let annRel = RS.AnnRelG rn colMapping annSel
              return $ case riType relInfo of
                ObjRel -> RS.FObj annRel
                ArrRel -> RS.FArr $ RS.ASSimple annRel
          FldRemote _ -> return RS.FRemote

type TableAggFlds = RS.TableAggFldsG UnresolvedVal

fromAggSelSet
  :: ( MonadReusability m, MonadError QErr m, MonadReader r m, Has FieldMap r
     , Has OrdByCtx r, Has SQLGenCtx r
     )
  => PGColGNameMap -> G.NamedType -> SelSet -> m TableAggFlds
fromAggSelSet colGNameMap fldTy selSet = fmap toFields $
  withSelSet selSet $ \Field{..} ->
    case _fName of
      "__typename" -> return $ RS.TAFExp $ G.unName $ G.unNamedType fldTy
<<<<<<< HEAD
      "aggregate"  -> RS.TAFAgg <$> convertAggFld colGNameMap _fType _fSelSet
      "nodes"      -> RS.TAFNodes <$> fromSelSet _fType _fSelSet
=======
      "aggregate"  -> RS.TAFAgg <$> convertAggFld colGNameMap fTy fSelSet
      "nodes"      -> RS.TAFNodes <$> processTableSelectionSet fTy fSelSet
>>>>>>> b84db36e
      G.Name t     -> throw500 $ "unexpected field in _agg node: " <> t

type TableArgs = RS.TableArgsG UnresolvedVal

parseTableArgs
  :: ( MonadReusability m, MonadError QErr m, MonadReader r m
     , Has FieldMap r, Has OrdByCtx r
     )
  => PGColGNameMap -> ArgsMap -> m TableArgs
parseTableArgs colGNameMap args = do
  whereExpM  <- withArgM args "where" parseBoolExp
  ordByExpML <- withArgM args "order_by" parseOrderBy
  let ordByExpM = NE.nonEmpty =<< ordByExpML
  limitExpM  <- withArgM args "limit" parseLimit
  offsetExpM <- withArgM args "offset" $ asPGColumnValue >=> openOpaqueValue >=> txtConverter
  distOnColsML <- withArgM args "distinct_on" $ parseColumns colGNameMap
  let distOnColsM = NE.nonEmpty =<< distOnColsML
  mapM_ (validateDistOn ordByExpM) distOnColsM
  return $ RS.TableArgs whereExpM ordByExpM limitExpM offsetExpM distOnColsM
  where
    validateDistOn Nothing _ = return ()
    validateDistOn (Just ordBys) cols = withPathK "args" $ do
      let colsLen = length cols
          initOrdBys = take colsLen $ toList ordBys
          initOrdByCols = flip mapMaybe initOrdBys $ \ob ->
            case obiColumn ob of
              RS.AOCPG pgCol -> Just pgCol
              _              -> Nothing
          isValid = (colsLen == length initOrdByCols)
                    && all (`elem` initOrdByCols) (toList cols)

      unless isValid $ throwVE
        "\"distinct_on\" columns must match initial \"order_by\" columns"

type AnnSimpleSelect = RS.AnnSimpleSelG UnresolvedVal

fromField
  :: ( MonadReusability m, MonadError QErr m, MonadReader r m, Has FieldMap r
     , Has OrdByCtx r, Has SQLGenCtx r
     )
  => RS.SelectFromG UnresolvedVal
  -> PGColGNameMap
  -> AnnBoolExpPartialSQL
  -> Maybe Int
  -> Field -> m AnnSimpleSelect
fromField selFrom colGNameMap permFilter permLimitM fld = fieldAsPath fld $ do
  tableArgs <- parseTableArgs colGNameMap args
  annFlds   <- processTableSelectionSet (_fType fld) $ _fSelSet fld
  let unresolvedPermFltr = fmapAnnBoolExp partialSQLExpToUnresolvedVal permFilter
  let tabPerm = RS.TablePerm unresolvedPermFltr permLimitM
  strfyNum <- stringifyNum <$> asks getter
  return $ RS.AnnSelG annFlds selFrom tabPerm tableArgs strfyNum
  where
    args = _fArguments fld

getOrdByItemMap
  :: ( MonadError QErr m
     , MonadReader r m
     , Has OrdByCtx r
     )
  => G.NamedType -> m OrdByItemMap
getOrdByItemMap nt = do
  ordByCtx <- asks getter
  onNothing (Map.lookup nt ordByCtx) $
    throw500 $ "could not lookup " <> showNamedTy nt

parseOrderBy
  :: ( MonadReusability m
     , MonadError QErr m
     , MonadReader r m
     , Has OrdByCtx r
     )
  => AnnInpVal -> m [RS.AnnOrderByItemG UnresolvedVal]
parseOrderBy = fmap concat . withArray f
  where
    f _ = mapM (withObject (getAnnObItems id))

getAnnObItems
  :: ( MonadReusability m
     , MonadError QErr m
     , MonadReader r m
     , Has OrdByCtx r
     )
  => (RS.AnnObColG UnresolvedVal -> RS.AnnObColG UnresolvedVal)
  -> G.NamedType
  -> AnnGObject
  -> m [RS.AnnOrderByItemG UnresolvedVal]
getAnnObItems f nt obj = do
  ordByItemMap <- getOrdByItemMap nt
  fmap concat $ forM (OMap.toList obj) $ \(k, v) -> do
    ordByItem <- onNothing (Map.lookup k ordByItemMap) $ throw500 $
      "cannot lookup " <> showName k <> " order by item in "
      <> showNamedTy nt <> " map"
    case ordByItem of
      OBIPGCol ci -> do
        let aobCol = f $ RS.AOCPG $ pgiColumn ci
        (_, enumValM) <- asEnumValM v
        ordByItemM <- forM enumValM $ \enumVal -> do
          (ordTy, nullsOrd) <- parseOrderByEnum enumVal
          return $ mkOrdByItemG ordTy aobCol nullsOrd
        return $ maybe [] pure ordByItemM

      OBIRel ri fltr -> do
        let unresolvedFltr = fmapAnnBoolExp partialSQLExpToUnresolvedVal fltr
        let annObColFn = f . RS.AOCObj ri unresolvedFltr
        flip withObjectM v $ \nameTy objM ->
          maybe (pure []) (getAnnObItems annObColFn nameTy) objM

      OBIAgg ri relColGNameMap fltr -> do
        let unresolvedFltr = fmapAnnBoolExp partialSQLExpToUnresolvedVal fltr
        let aobColFn = f . RS.AOCAgg ri unresolvedFltr
        flip withObjectM v $ \_ objM ->
          maybe (pure []) (parseAggOrdBy relColGNameMap aobColFn) objM

mkOrdByItemG :: S.OrderType -> a -> S.NullsOrder -> OrderByItemG a
mkOrdByItemG ordTy aobCol nullsOrd =
  OrderByItemG (Just $ OrderType ordTy) aobCol (Just $ NullsOrder nullsOrd)

parseAggOrdBy
  :: (MonadReusability m, MonadError QErr m)
  => PGColGNameMap
  -> (RS.AnnAggOrdBy -> RS.AnnObColG UnresolvedVal)
  -> AnnGObject
  -> m [RS.AnnOrderByItemG UnresolvedVal]
parseAggOrdBy colGNameMap f annObj =
  fmap concat <$> forM (OMap.toList annObj) $ \(op, obVal) ->
    case op of
      "count" -> do
        (_, enumValM) <- asEnumValM obVal
        ordByItemM <- forM enumValM $ \enumVal -> do
          (ordTy, nullsOrd) <- parseOrderByEnum enumVal
          return $ mkOrdByItemG ordTy (f RS.AAOCount) nullsOrd
        return $ maybe [] pure ordByItemM

      G.Name opT ->
        flip withObject obVal $ \_ opObObj -> fmap catMaybes $
          forM (OMap.toList opObObj) $ \(colName, eVal) -> do
            (_, enumValM) <- asEnumValM eVal
            forM enumValM $ \enumVal -> do
              (ordTy, nullsOrd) <- parseOrderByEnum enumVal
              col <- pgiColumn <$> resolvePGCol colGNameMap colName
              let aobCol = f $ RS.AAOOp opT col
              return $ mkOrdByItemG ordTy aobCol nullsOrd

parseOrderByEnum
  :: (MonadError QErr m)
  => G.EnumValue
  -> m (S.OrderType, S.NullsOrder)
parseOrderByEnum = \case
  G.EnumValue "asc"              -> return (S.OTAsc, S.NLast)
  G.EnumValue "asc_nulls_last"  -> return (S.OTAsc, S.NLast)
  G.EnumValue "asc_nulls_first"  -> return (S.OTAsc, S.NFirst)
  G.EnumValue "desc"             -> return (S.OTDesc, S.NFirst)
  G.EnumValue "desc_nulls_first" -> return (S.OTDesc, S.NFirst)
  G.EnumValue "desc_nulls_last" -> return (S.OTDesc, S.NLast)
  G.EnumValue v                   -> throw500 $
    "enum value " <> showName v <> " not found in type order_by"

parseLimit :: (MonadReusability m, MonadError QErr m) => AnnInpVal -> m Int
parseLimit v = do
  pgColVal <- openOpaqueValue =<< asPGColumnValue v
  limit <- maybe noIntErr return . pgColValueToInt . pstValue $ _apvValue pgColVal
  -- validate int value
  onlyPositiveInt limit
  return limit
  where
    noIntErr = throwVE "expecting Integer value for \"limit\""

type AnnSimpleSel = RS.AnnSimpleSelG UnresolvedVal

fromFieldByPKey
  :: ( MonadReusability m
     , MonadError QErr m
     , MonadReader r m
     , Has FieldMap r
     , Has OrdByCtx r
     , Has SQLGenCtx r
     )
  => QualifiedTable -> PGColArgMap
  -> AnnBoolExpPartialSQL -> Field -> m AnnSimpleSel
fromFieldByPKey tn colArgMap permFilter fld = fieldAsPath fld $ do
  boolExp <- pgColValToBoolExp colArgMap $ _fArguments fld
  annFlds <- processTableSelectionSet fldTy $ _fSelSet fld
  let tabFrom = RS.FromTable tn
      unresolvedPermFltr = fmapAnnBoolExp partialSQLExpToUnresolvedVal
                           permFilter
      tabPerm = RS.TablePerm unresolvedPermFltr Nothing
      tabArgs = RS.noTableArgs { RS._taWhere = Just boolExp}
  strfyNum <- stringifyNum <$> asks getter
  return $ RS.AnnSelG annFlds tabFrom tabPerm tabArgs strfyNum
  where
    fldTy = _fType fld

convertSelect
  :: ( MonadReusability m, MonadError QErr m, MonadReader r m, Has FieldMap r
     , Has OrdByCtx r, Has SQLGenCtx r
     )
  => SelOpCtx -> Field -> m (RS.AnnSimpleSelG UnresolvedVal)
convertSelect opCtx fld =
  withPathK "selectionSet" $
  fromField (RS.FromTable qt) colGNameMap permFilter permLimit fld
  where
    SelOpCtx qt _ colGNameMap permFilter permLimit = opCtx

convertSelectByPKey
  :: ( MonadReusability m, MonadError QErr m, MonadReader r m, Has FieldMap r
     , Has OrdByCtx r, Has SQLGenCtx r
     )
  => SelPkOpCtx -> Field -> m (RS.AnnSimpleSelG UnresolvedVal)
convertSelectByPKey opCtx fld =
  withPathK "selectionSet" $
    fromFieldByPKey qt colArgMap permFilter fld
  where
    SelPkOpCtx qt _ permFilter colArgMap = opCtx

-- agg select related
parseColumns :: (MonadReusability m, MonadError QErr m) => PGColGNameMap -> AnnInpVal -> m [PGCol]
parseColumns allColFldMap val =
  flip withArray val $ \_ vals ->
    forM vals $ \v -> do
      (_, G.EnumValue enumVal) <- asEnumVal v
      pgiColumn <$> resolvePGCol allColFldMap enumVal

convertCount :: (MonadReusability m, MonadError QErr m) => PGColGNameMap -> ArgsMap -> m S.CountType
convertCount colGNameMap args = do
  columnsM <- withArgM args "columns" $ parseColumns colGNameMap
  isDistinct <- or <$> withArgM args "distinct" parseDistinct
  maybe (return S.CTStar) (mkCType isDistinct) columnsM
  where
    parseDistinct v = do
      val <- openOpaqueValue =<< asPGColumnValue v
      case pstValue $ _apvValue val of
        PGValBoolean b -> return b
        _              ->
          throw500 "expecting Boolean for \"distinct\""

    mkCType isDistinct cols = return $
      bool (S.CTSimple cols) (S.CTDistinct cols) isDistinct

toFields :: [(T.Text, a)] -> RS.Fields a
toFields = map (first FieldName)

convertColFlds
  :: (MonadError QErr m)
  => PGColGNameMap -> G.NamedType -> SelSet -> m RS.ColFlds
convertColFlds colGNameMap ty selSet = fmap toFields $
  withSelSet selSet $ \fld ->
    case _fName fld of
      "__typename" -> return $ RS.PCFExp $ G.unName $ G.unNamedType ty
      n            -> (RS.PCFCol . pgiColumn) <$> resolvePGCol colGNameMap n

convertAggFld
  :: (MonadReusability m, MonadError QErr m)
  => PGColGNameMap -> G.NamedType -> SelSet -> m RS.AggFlds
convertAggFld colGNameMap ty selSet = fmap toFields $
  withSelSet selSet $ \Field{..} ->
    case _fName of
      "__typename" -> return $ RS.AFExp $ G.unName $ G.unNamedType ty
      "count"      -> RS.AFCount <$> convertCount colGNameMap _fArguments
      n            -> do
        colFlds <- convertColFlds colGNameMap _fType _fSelSet
        unless (isAggFld n) $ throwInvalidFld n
        return $ RS.AFOp $ RS.AggOp (G.unName n) colFlds
  where
      throwInvalidFld (G.Name t) =
        throw500 $ "unexpected field in _aggregate node: " <> t

type AnnAggSel = RS.AnnAggSelG UnresolvedVal

fromAggField
  :: ( MonadReusability m, MonadError QErr m, MonadReader r m, Has FieldMap r
     , Has OrdByCtx r, Has SQLGenCtx r
     )
  => RS.SelectFromG UnresolvedVal
  -> PGColGNameMap
  -> AnnBoolExpPartialSQL
  -> Maybe Int
  -> Field -> m AnnAggSel
fromAggField selectFrom colGNameMap permFilter permLimit fld = fieldAsPath fld $ do
  tableArgs   <- parseTableArgs colGNameMap args
  aggSelFlds  <- fromAggSelSet colGNameMap (_fType fld) (_fSelSet fld)
  let unresolvedPermFltr =
        fmapAnnBoolExp partialSQLExpToUnresolvedVal permFilter
  let tabPerm = RS.TablePerm unresolvedPermFltr permLimit
  strfyNum <- stringifyNum <$> asks getter
  return $ RS.AnnSelG aggSelFlds selectFrom tabPerm tableArgs strfyNum
  where
    args = _fArguments fld

convertAggSelect
  :: ( MonadReusability m, MonadError QErr m, MonadReader r m, Has FieldMap r
     , Has OrdByCtx r, Has SQLGenCtx r
     )
  => SelOpCtx -> Field -> m (RS.AnnAggSelG UnresolvedVal)
convertAggSelect opCtx fld =
  withPathK "selectionSet" $
  fromAggField (RS.FromTable qt) colGNameMap permFilter permLimit fld
  where
    SelOpCtx qt _ colGNameMap permFilter permLimit = opCtx

parseFunctionArgs
  :: (MonadReusability m, MonadError QErr m)
  => Seq.Seq a
  -> (a -> InputFunctionArgument)
  -> Maybe AnnInpVal
  -> m (RS.FunctionArgsExpG UnresolvedVal)
parseFunctionArgs argSeq argFn = withPathK "args" . \case
  Nothing  -> do
    -- The input "args" field is not provided, hence resolve only known
    -- input arguments as positional arguments
    let positionalArgs = mapMaybe ((^? _IFAKnown._2) . argFn) $ toList argSeq
    pure RS.emptyFunctionArgsExp{RS._faePositional = positionalArgs}

  Just val -> flip withObject val $ \_ obj -> do
    (positionalArgs, argsLeft) <- spanMaybeM (parsePositionalArg obj) argSeq
    namedArgs <- Map.fromList . catMaybes <$> traverse (parseNamedArg obj) argsLeft
    pure $ RS.FunctionArgsExp positionalArgs namedArgs
  where
    parsePositionalArg obj inputArg = case argFn inputArg of
      IFAKnown _ resolvedVal -> pure $ Just resolvedVal
      IFAUnknown (FunctionArgItem gqlName _ _) ->
        maybe (pure Nothing) (fmap Just . parseArg) $ OMap.lookup gqlName obj

    parseArg = fmap (maybe (UVSQL S.SENull) mkParameterizablePGValue) . asPGColumnValueM

    parseNamedArg obj inputArg = case argFn inputArg of
      IFAKnown argName resolvedVal ->
        pure $ Just (getFuncArgNameTxt argName, resolvedVal)
      IFAUnknown (FunctionArgItem gqlName maybeSqlName hasDefault) ->
        case OMap.lookup gqlName obj of
          Just argInpVal -> case maybeSqlName of
            Just sqlName -> Just . (getFuncArgNameTxt sqlName,) <$> parseArg argInpVal
            Nothing -> throw400 NotSupported
                       "Only last set of positional arguments can be omitted"
          Nothing -> if not (unHasDefault hasDefault) then
                       throw400 NotSupported "Non default arguments cannot be omitted"
                     else pure Nothing

makeFunctionSelectFrom
  :: (MonadReusability m, MonadError QErr m)
  => QualifiedFunction
  -> FunctionArgSeq
  -> Field
  -> m (RS.SelectFromG UnresolvedVal)
makeFunctionSelectFrom qf argSeq fld = withPathK "args" $ do
  funcArgs <- parseFunctionArgs argSeq argFn $ Map.lookup "args" $ _fArguments fld
  pure $ RS.FromFunction qf (RS.AEInput <$> funcArgs) Nothing
  where
    argFn (IAUserProvided val)         = IFAUnknown val
    argFn (IASessionVariables argName) = IFAKnown argName UVSession

convertFuncQuerySimple
  :: ( MonadReusability m
     , MonadError QErr m
     , MonadReader r m
     , Has FieldMap r
     , Has OrdByCtx r
     , Has SQLGenCtx r
     )
  => FuncQOpCtx -> Field -> m AnnSimpleSelect
convertFuncQuerySimple funcOpCtx fld =
  withPathK "selectionSet" $ fieldAsPath fld $ do
    selectFrom <- makeFunctionSelectFrom qf argSeq fld
    fromField selectFrom colGNameMap permFilter permLimit fld
  where
    FuncQOpCtx qf argSeq _ colGNameMap permFilter permLimit = funcOpCtx

convertFuncQueryAgg
  :: ( MonadReusability m
     , MonadError QErr m
     , MonadReader r m
     , Has FieldMap r
     , Has OrdByCtx r
     , Has SQLGenCtx r
     )
  => FuncQOpCtx -> Field -> m AnnAggSel
convertFuncQueryAgg funcOpCtx fld =
  withPathK "selectionSet" $ fieldAsPath fld $ do
    selectFrom <- makeFunctionSelectFrom qf argSeq fld
    fromAggField selectFrom colGNameMap permFilter permLimit fld
  where
    FuncQOpCtx qf argSeq _ colGNameMap permFilter permLimit = funcOpCtx<|MERGE_RESOLUTION|>--- conflicted
+++ resolved
@@ -95,17 +95,11 @@
       _ -> do
         fldInfo <- getFldInfo fldTy fldName
         case fldInfo of
-<<<<<<< HEAD
-          FldCol colInfo ->
-            RS.FCol colInfo <$> argsToColOp (_fArguments fld)
-          FldRel (RelationshipField relInfo isAgg colGNameMap tableFilter tableLimit) -> do
-=======
           RFPGColumn colInfo ->
             RS.mkAnnColField colInfo <$> argsToColOp (_fArguments fld)
           RFComputedField computedField ->
             RS.FComputedField <$> resolveComputedField computedField fld
           RFRelationship (RelationshipField relInfo isAgg colGNameMap tableFilter tableLimit) -> do
->>>>>>> b84db36e
             let relTN = riRTable relInfo
                 colMapping = riMapping relInfo
                 rn = riName relInfo
@@ -118,7 +112,7 @@
               return $ case riType relInfo of
                 ObjRel -> RS.FObj annRel
                 ArrRel -> RS.FArr $ RS.ASSimple annRel
-          FldRemote _ -> return RS.FRemote
+          RFRemoteRelationship _ -> pure RS.FRemote
 
 type TableAggFlds = RS.TableAggFldsG UnresolvedVal
 
@@ -131,13 +125,8 @@
   withSelSet selSet $ \Field{..} ->
     case _fName of
       "__typename" -> return $ RS.TAFExp $ G.unName $ G.unNamedType fldTy
-<<<<<<< HEAD
       "aggregate"  -> RS.TAFAgg <$> convertAggFld colGNameMap _fType _fSelSet
-      "nodes"      -> RS.TAFNodes <$> fromSelSet _fType _fSelSet
-=======
-      "aggregate"  -> RS.TAFAgg <$> convertAggFld colGNameMap fTy fSelSet
-      "nodes"      -> RS.TAFNodes <$> processTableSelectionSet fTy fSelSet
->>>>>>> b84db36e
+      "nodes"      -> RS.TAFNodes <$> processTableSelectionSet _fType _fSelSet
       G.Name t     -> throw500 $ "unexpected field in _agg node: " <> t
 
 type TableArgs = RS.TableArgsG UnresolvedVal
