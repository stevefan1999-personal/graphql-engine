--- conflicted
+++ resolved
@@ -16,13 +16,9 @@
 
   , PGDescription(..)
 
-<<<<<<< HEAD
-  , PGCol(..)
-=======
   , PGCol
   , unsafePGCol
   , getPGColTxt
->>>>>>> b84db36e
   , showPGCols
 
   , isIntegerType
