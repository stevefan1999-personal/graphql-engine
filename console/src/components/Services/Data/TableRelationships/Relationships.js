import React, { useEffect } from 'react';
import PropTypes from 'prop-types';
import TableHeader from '../TableCommon/TableHeader';
import {
  addNewRelClicked,
  addRelNewFromStateMigrate,
  relSelectionChanged,
  relNameChanged,
  resetRelationshipForm,
  formRelName,
  getExistingFieldsMap,
} from './Actions';
import { findAllFromRel } from '../utils';
import { showErrorNotification } from '../../Common/Notification';
import { setTable } from '../DataActions';
import gqlPattern, { gqlRelErrorNotif } from '../Common/GraphQLValidation';
import { getRelDef, getObjArrRelList } from './utils';

import Button from '../../../Common/Button/Button';
import { FT_REMOTE_RELATIONSHIPS } from '../../../../helpers/versionUtils';
import AddManualRelationship from './AddManualRelationship';
import RemoteRelationships from './RemoteRelationships/RemoteRelationships';
import suggestedRelationshipsRaw from './autoRelations';
import RelationshipEditor from './RelationshipEditor';
import { NotFoundError } from '../../../Error/PageNotFound';
import { fetchRemoteSchemas } from '../../RemoteSchema/Actions';

const addRelationshipCellView = (
  dispatch,
  rel,
  selectedRelationship,
  selectedRelationshipName,
  relMetaData,
  tableSchema
) => {
  const tableStyles = require('../../../Common/TableCommon/TableStyles.scss');

  const onAdd = e => {
    e.preventDefault();
    dispatch(relSelectionChanged(rel));
    dispatch(
      relNameChanged(formRelName(rel, getExistingFieldsMap(tableSchema)))
    );
  };

  const onRelationshipNameChanged = e => {
    dispatch(relNameChanged(e.target.value));
  };

  const onSave = e => {
    e.preventDefault();
    if (!selectedRelationshipName.trim()) {
      dispatch(
        showErrorNotification(
          'Error adding relationship!',
          'Relationship name cannot be empty'
        )
      );
      return false;
    } else if (!gqlPattern.test(selectedRelationshipName)) {
      dispatch(
        showErrorNotification(
          gqlRelErrorNotif[0],
          gqlRelErrorNotif[1],
          gqlRelErrorNotif[2]
        )
      );
      return false;
    }
    dispatch(addRelNewFromStateMigrate());
  };
  return (
    <td>
      <div>
        {selectedRelationship === rel ? null : (
          <Button
            size="xs"
            color="yellow"
            onClick={onAdd}
            data-test={
              relMetaData[0] === 'object'
                ? `obj-rel-add-${relMetaData[1]}`
                : `arr-rel-add-${relMetaData[1]}`
            }
          >
            Add
          </Button>
        )}
        &nbsp;
        {getRelDef(rel)} &nbsp;
      </div>
      {selectedRelationship === rel ? (
        <form className="form-inline" onSubmit={onSave}>
          <div className={`${tableStyles.relationshipTopPadding} form-group`}>
            <label> Name: </label> &nbsp;
            <input
              type="text"
              className="input-sm form-control"
              value={selectedRelationshipName}
              onChange={onRelationshipNameChanged}
              data-test="suggested-rel-name"
            />{' '}
            &nbsp;
            <Button
              type="submit"
              color="yellow"
              size="xs"
              data-test={
                relMetaData[0] === 'object'
                  ? `obj-rel-save-${relMetaData[1]}`
                  : `arr-rel-save-${relMetaData[1]}`
              }
            >
              Save
            </Button>
          </div>
        </form>
      ) : null}
    </td>
  );
};

const AddRelationship = ({
  tableName,
  currentSchema,
  allSchemas,
  cachedRelationshipData,
  dispatch,
}) => {
  const styles = require('../TableModify/ModifyTable.scss');
  const tableStyles = require('../../../Common/TableCommon/TableStyles.scss');

  const cTable = allSchemas.find(
    t => t.table_name === tableName && t.table_schema === currentSchema
  );

  const suggestedRelationshipsData = suggestedRelationshipsRaw(
    tableName,
    allSchemas,
    currentSchema
  );

  if (
    suggestedRelationshipsData.objectRel.length < 1 &&
    suggestedRelationshipsData.arrayRel.length < 1
  ) {
    return (
      <div className={`${styles.remove_margin_bottom} form-group`}>
        <label>
          You have no new relationships that can be added via foreign-keys
        </label>
      </div>
    );
  }
  let selectedRelationship;
  // Finding the object from the suggestedRelationshipsArray which is currently selected
  if (cachedRelationshipData.isObjRel) {
    selectedRelationship = suggestedRelationshipsData.objectRel.find(rel => {
      const cLcol =
        typeof cachedRelationshipData.lcol === 'string'
          ? [cachedRelationshipData.lcol]
          : cachedRelationshipData.lcol;
      const cRcol =
        typeof cachedRelationshipData.rcol === 'string'
          ? [cachedRelationshipData.rcol]
          : cachedRelationshipData.rcol;
      return (
        rel.lcol.join(',') === cLcol.join(',') &&
        rel.rcol.join(',') === cRcol.join(',') &&
        rel.rTable === cachedRelationshipData.rTable &&
        rel.tableName === cachedRelationshipData.tableName
      );
    });
  } else {
    selectedRelationship = suggestedRelationshipsData.arrayRel.find(rel => {
      const cLcol =
        typeof cachedRelationshipData.lcol === 'string'
          ? [cachedRelationshipData.lcol]
          : cachedRelationshipData.lcol;
      const cRcol =
        typeof cachedRelationshipData.rcol === 'string'
          ? [cachedRelationshipData.rcol]
          : cachedRelationshipData.rcol;
      return (
        rel.lcol.join(',') === cLcol.join(',') &&
        rel.rcol.join(',') === cRcol.join(',') &&
        rel.rTable === cachedRelationshipData.rTable &&
        rel.tableName === cachedRelationshipData.tableName
      );
    });
  }

  /* selectedRelationship right now equals :
    {
      objRel: {SomeValue},
      arrRel: {SomeValue}
    }
  This strips it down to either objRel or arrRel */

  const relName = cachedRelationshipData.relName
    ? cachedRelationshipData.relName
    : '';

  const column1 = [];
  const column2 = [];

  suggestedRelationshipsData.objectRel.map((rel, i) => {
    column1.push(
      rel.isObjRel ? (
        addRelationshipCellView(
          dispatch,
          rel,
          selectedRelationship,
          relName,
          ['object', i],
          cTable
        )
      ) : (
        <td />
      )
    );
  });

  suggestedRelationshipsData.arrayRel.map((rel, i) => {
    column2.push(
      rel.isObjRel ? (
        <td />
      ) : (
        addRelationshipCellView(
          dispatch,
          rel,
          selectedRelationship,
          relName,
          ['array', i],
          cTable
        )
      )
    );
  });

  const length =
    column1.length > column2.length ? column1.length : column2.length;

  const combinedRels = [];
  for (let i = 0; i < length; i++) {
    const objRel = column1[i] ? column1[i] : <td />;
    const arrRel = column2[i] ? column2[i] : <td />;
    combinedRels.push({
      objRel,
      arrRel,
    });
  }

  return (
    <div>
      <div>
        <label> Add new relationships via foreign-keys </label>
      </div>
      <div className={tableStyles.tableContainer}>
        <table
          className={`${tableStyles.table} table table-bordered table-striped table-hover`}
        >
          <thead>
            <tr>
              {[
                'Suggested Object Relationships',
                'Suggested Array Relationships',
              ].map((s, i) => (
                <th key={i}>{s}</th>
              ))}
            </tr>
          </thead>
          <tbody>
            {combinedRels.map((rel, i) => {
              return (
                <tr key={i}>
                  {rel.objRel}
                  {rel.arrRel}
                </tr>
              );
            })}
          </tbody>
        </table>
      </div>
      <Button
        className="hide"
        color="white"
        size="sm"
        onClick={e => {
          e.preventDefault();
          dispatch(resetRelationshipForm());
        }}
      >
        {' '}
        Cancel{' '}
      </Button>
    </div>
  );
};

const Relationships = ({
  tableName,
  allSchemas,
  ongoingRequest,
  lastError,
  lastFormError,
  lastSuccess,
  dispatch,
  relAdd,
  remoteRelationships,
  remoteSchemas,
  manualRelAdd,
  currentSchema,
  migrationMode,
  schemaList,
  featuresCompatibility,
}) => {
  useEffect(() => {
    dispatch(setTable(tableName));
<<<<<<< HEAD
    dispatch(fetchRemoteSchemas());
  }, []);
  const styles = require('../TableModify/ModifyTable.scss');
  const tableStyles = require('../../../Common/TableCommon/TableStyles.scss');
=======
  }

  render() {
    const {
      tableName,
      allSchemas,
      ongoingRequest,
      lastError,
      lastFormError,
      lastSuccess,
      dispatch,
      relAdd,
      manualRelAdd,
      currentSchema,
      migrationMode,
      readOnlyMode,
      schemaList,
    } = this.props;
    const styles = require('../TableModify/ModifyTable.scss');
    const tableStyles = require('../../../Common/TableCommon/TableStyles.scss');

    const tableSchema = allSchemas.find(
      t => t.table_name === tableName && t.table_schema === currentSchema
    );
>>>>>>> 8b1a9f99

  const tableSchema = allSchemas.find(
    t => t.table_name === tableName && t.table_schema === currentSchema
  );

  if (!tableSchema) {
    // throw a 404 exception
    throw new NotFoundError();
  }

  let alert = null;
  if (ongoingRequest) {
    alert = (
      <div className="hidden alert alert-warning" role="alert">
        Saving...
      </div>
    );
  } else if (lastError) {
    alert = (
      <div className="hidden alert alert-danger" role="alert">
        Error: {JSON.stringify(lastError)}
      </div>
    );
  } else if (lastSuccess) {
    alert = (
      <div className="hidden alert alert-success" role="alert">
        Saved!
      </div>
    );
  } else if (lastFormError) {
    alert = (
      <div className="hidden alert alert-warning" role="alert">
        {lastFormError}
      </div>
    );
  }

<<<<<<< HEAD
  const objArrRelList = getObjArrRelList(tableSchema.relationships);

  let addedRelationshipsView = null;
  if (objArrRelList.length > 0) {
    addedRelationshipsView = (
      <div className={tableStyles.tableContainer}>
        <table
          className={`${
            tableStyles.table
          } table table-bordered table-striped table-hover`}
        >
          <thead>
            <tr>
              {['Object relationships', 'Array relationships'].map((s, i) => (
                <th key={i}>{s}</th>
              ))}
            </tr>
          </thead>
          <tbody>
            {objArrRelList.map(rel => {
              const column1 = rel.objRel ? (
                <RelationshipEditor
                  dispatch={dispatch}
                  key={rel.objRel.rel_name}
                  relConfig={findAllFromRel(
                    allSchemas,
                    tableSchema,
                    rel.objRel
                  )}
                />
              ) : (
                <td />
              );
              const column2 = rel.arrRel ? (
                <RelationshipEditor
                  key={rel.arrRel.rel_name}
                  dispatch={dispatch}
                  relConfig={findAllFromRel(
                    allSchemas,
                    tableSchema,
                    rel.arrRel
                  )}
                />
              ) : (
                <td />
              );
              return (
                <tr>
                  {column1}
                  {column2}
                </tr>
              );
            })}
          </tbody>
        </table>
=======
    let addedRelationshipsView = null;
    if (objArrRelList.length > 0) {
      addedRelationshipsView = (
        <div className={tableStyles.tableContainer}>
          <table
            className={`${tableStyles.table} table table-bordered table-striped table-hover`}
          >
            <thead>
              <tr>
                {['Object relationships', 'Array relationships'].map((s, i) => (
                  <th key={i}>{s}</th>
                ))}
              </tr>
            </thead>
            <tbody>
              {objArrRelList.map(rel => {
                const column1 = rel.objRel ? (
                  <RelationshipEditor
                    dispatch={dispatch}
                    key={rel.objRel.rel_name}
                    readOnlyMode={readOnlyMode}
                    relConfig={findAllFromRel(
                      allSchemas,
                      tableSchema,
                      rel.objRel
                    )}
                  />
                ) : (
                  <td />
                );
                const column2 = rel.arrRel ? (
                  <RelationshipEditor
                    key={rel.arrRel.rel_name}
                    dispatch={dispatch}
                    readOnlyMode={readOnlyMode}
                    relConfig={findAllFromRel(
                      allSchemas,
                      tableSchema,
                      rel.arrRel
                    )}
                  />
                ) : (
                  <td />
                );
                return (
                  <tr>
                    {column1}
                    {column2}
                  </tr>
                );
              })}
            </tbody>
          </table>
        </div>
      );
    }

    const getAddRelSection = () => {
      if (readOnlyMode) {
        return null;
      }

      let addRelSection = null;

      if (relAdd.isActive) {
        addRelSection = (
          <div className={styles.activeEdit}>
            <AddRelationship
              tableName={tableName}
              currentSchema={currentSchema}
              allSchemas={allSchemas}
              cachedRelationshipData={relAdd}
              dispatch={dispatch}
            />
            <hr />
            <AddManualRelationship
              tableSchema={tableSchema}
              allSchemas={allSchemas}
              schemaList={schemaList}
              relAdd={manualRelAdd}
              dispatch={dispatch}
            />
          </div>
        );
      } else {
        addRelSection = (
          <Button
            type="submit"
            color="white"
            size="sm"
            onClick={() => {
              dispatch(addNewRelClicked());
            }}
          >
            + Add relationship
          </Button>
        );
      }

      return addRelSection;
    };

    return (
      <div className={`${styles.container} container-fluid`}>
        <TableHeader
          dispatch={dispatch}
          table={tableSchema}
          tabName="relationships"
          migrationMode={migrationMode}
          readOnlyMode={readOnlyMode}
        />
        <br />
        <div className={`${styles.padd_left_remove} container-fluid`}>
          <div className={`${styles.padd_left_remove} col-xs-10 col-md-10`}>
            <h4 className={styles.subheading_text}>Relationships</h4>
            {addedRelationshipsView}
            <br />
            {getAddRelSection()}
          </div>
        </div>
        <div className={`${styles.fixed} hidden`}>{alert}</div>
>>>>>>> 8b1a9f99
      </div>
    );
  }

  const remoteRelationshipsSection = () => {
    if (!featuresCompatibility[FT_REMOTE_RELATIONSHIPS]) {
      return null;
    }
    return (
      <div className={`${styles.padd_left_remove} col-xs-10 col-md-10`}>
        <h4 className={styles.subheading_text}>Remote Relationships</h4>
        <RemoteRelationships
          remoteRelationships={remoteRelationships}
          dispatch={dispatch}
          tableSchema={tableSchema}
          remoteSchemas={remoteSchemas}
        />
      </div>
    );
  };

  return (
    <div className={`${styles.container} container-fluid`}>
      <TableHeader
        dispatch={dispatch}
        table={tableSchema}
        tabName="relationships"
        migrationMode={migrationMode}
      />
      <br />
      <div className={`${styles.padd_left_remove} container-fluid`}>
        <div
          className={`${styles.padd_left_remove} col-xs-10 col-md-10 ${
            styles.add_mar_bottom
          }`}
        >
          <h4 className={styles.subheading_text}>Table Relationships</h4>
          {addedRelationshipsView}
          <br />
          {relAdd.isActive ? (
            <div className={styles.activeEdit}>
              <AddRelationship
                tableName={tableName}
                currentSchema={currentSchema}
                allSchemas={allSchemas}
                cachedRelationshipData={relAdd}
                dispatch={dispatch}
              />
              <hr />
              <AddManualRelationship
                tableSchema={tableSchema}
                allSchemas={allSchemas}
                schemaList={schemaList}
                relAdd={manualRelAdd}
                dispatch={dispatch}
              />
            </div>
          ) : (
            <Button
              type="submit"
              color="white"
              size="sm"
              onClick={() => {
                dispatch(addNewRelClicked());
              }}
            >
              + Add relationship
            </Button>
          )}
        </div>
        {remoteRelationshipsSection()}
      </div>
      <div className={`${styles.fixed} hidden`}>{alert}</div>
    </div>
  );
};

Relationships.propTypes = {
  tableName: PropTypes.string.isRequired,
  allSchemas: PropTypes.array.isRequired,
  currentSchema: PropTypes.string.isRequired,
  activeEdit: PropTypes.object.isRequired,
  fkAdd: PropTypes.object.isRequired,
  relAdd: PropTypes.object.isRequired,
  manualRelAdd: PropTypes.object.isRequired,
  migrationMode: PropTypes.bool.isRequired,
  readOnlyMode: PropTypes.bool.isRequired,
  ongoingRequest: PropTypes.bool.isRequired,
  lastError: PropTypes.object,
  lastFormError: PropTypes.object,
  lastSuccess: PropTypes.bool,
  dispatch: PropTypes.func.isRequired,
  remoteSchemas: PropTypes.array.isRequired,
  featuresCompatibility: PropTypes.object,
};

const mapStateToProps = (state, ownProps) => ({
  tableName: ownProps.params.table,
  allSchemas: state.tables.allSchemas,
  currentSchema: state.tables.currentSchema,
  migrationMode: state.main.migrationMode,
<<<<<<< HEAD
  featuresCompatibility: state.main.featuresCompatibility,
=======
  readOnlyMode: state.main.readOnlyMode,
  serverVersion: state.main.serverVersion,
>>>>>>> 8b1a9f99
  schemaList: state.tables.schemaList,
  remoteSchemas: state.remoteSchemas.listData.remoteSchemas.map(r => r.name),
  adminHeaders: state.tables.dataHeaders,
  ...state.tables.modify,
});

const relationshipsConnector = connect =>
  connect(mapStateToProps)(Relationships);

export default relationshipsConnector;<|MERGE_RESOLUTION|>--- conflicted
+++ resolved
@@ -17,13 +17,14 @@
 import { getRelDef, getObjArrRelList } from './utils';
 
 import Button from '../../../Common/Button/Button';
-import { FT_REMOTE_RELATIONSHIPS } from '../../../../helpers/versionUtils';
 import AddManualRelationship from './AddManualRelationship';
 import RemoteRelationships from './RemoteRelationships/RemoteRelationships';
 import suggestedRelationshipsRaw from './autoRelations';
 import RelationshipEditor from './RelationshipEditor';
 import { NotFoundError } from '../../../Error/PageNotFound';
 import { fetchRemoteSchemas } from '../../RemoteSchema/Actions';
+import styles from '../TableModify/ModifyTable.scss';
+import tableStyles from '../../../Common/TableCommon/TableStyles.scss';
 
 const addRelationshipCellView = (
   dispatch,
@@ -33,8 +34,6 @@
   relMetaData,
   tableSchema
 ) => {
-  const tableStyles = require('../../../Common/TableCommon/TableStyles.scss');
-
   const onAdd = e => {
     e.preventDefault();
     dispatch(relSelectionChanged(rel));
@@ -127,9 +126,6 @@
   cachedRelationshipData,
   dispatch,
 }) => {
-  const styles = require('../TableModify/ModifyTable.scss');
-  const tableStyles = require('../../../Common/TableCommon/TableStyles.scss');
-
   const cTable = allSchemas.find(
     t => t.table_name === tableName && t.table_schema === currentSchema
   );
@@ -313,41 +309,11 @@
   currentSchema,
   migrationMode,
   schemaList,
-  featuresCompatibility,
 }) => {
   useEffect(() => {
     dispatch(setTable(tableName));
-<<<<<<< HEAD
     dispatch(fetchRemoteSchemas());
   }, []);
-  const styles = require('../TableModify/ModifyTable.scss');
-  const tableStyles = require('../../../Common/TableCommon/TableStyles.scss');
-=======
-  }
-
-  render() {
-    const {
-      tableName,
-      allSchemas,
-      ongoingRequest,
-      lastError,
-      lastFormError,
-      lastSuccess,
-      dispatch,
-      relAdd,
-      manualRelAdd,
-      currentSchema,
-      migrationMode,
-      readOnlyMode,
-      schemaList,
-    } = this.props;
-    const styles = require('../TableModify/ModifyTable.scss');
-    const tableStyles = require('../../../Common/TableCommon/TableStyles.scss');
-
-    const tableSchema = allSchemas.find(
-      t => t.table_name === tableName && t.table_schema === currentSchema
-    );
->>>>>>> 8b1a9f99
 
   const tableSchema = allSchemas.find(
     t => t.table_name === tableName && t.table_schema === currentSchema
@@ -385,7 +351,6 @@
     );
   }
 
-<<<<<<< HEAD
   const objArrRelList = getObjArrRelList(tableSchema.relationships);
 
   let addedRelationshipsView = null;
@@ -393,9 +358,7 @@
     addedRelationshipsView = (
       <div className={tableStyles.tableContainer}>
         <table
-          className={`${
-            tableStyles.table
-          } table table-bordered table-striped table-hover`}
+          className={`${tableStyles.table} table table-bordered table-striped table-hover`}
         >
           <thead>
             <tr>
@@ -441,137 +404,11 @@
             })}
           </tbody>
         </table>
-=======
-    let addedRelationshipsView = null;
-    if (objArrRelList.length > 0) {
-      addedRelationshipsView = (
-        <div className={tableStyles.tableContainer}>
-          <table
-            className={`${tableStyles.table} table table-bordered table-striped table-hover`}
-          >
-            <thead>
-              <tr>
-                {['Object relationships', 'Array relationships'].map((s, i) => (
-                  <th key={i}>{s}</th>
-                ))}
-              </tr>
-            </thead>
-            <tbody>
-              {objArrRelList.map(rel => {
-                const column1 = rel.objRel ? (
-                  <RelationshipEditor
-                    dispatch={dispatch}
-                    key={rel.objRel.rel_name}
-                    readOnlyMode={readOnlyMode}
-                    relConfig={findAllFromRel(
-                      allSchemas,
-                      tableSchema,
-                      rel.objRel
-                    )}
-                  />
-                ) : (
-                  <td />
-                );
-                const column2 = rel.arrRel ? (
-                  <RelationshipEditor
-                    key={rel.arrRel.rel_name}
-                    dispatch={dispatch}
-                    readOnlyMode={readOnlyMode}
-                    relConfig={findAllFromRel(
-                      allSchemas,
-                      tableSchema,
-                      rel.arrRel
-                    )}
-                  />
-                ) : (
-                  <td />
-                );
-                return (
-                  <tr>
-                    {column1}
-                    {column2}
-                  </tr>
-                );
-              })}
-            </tbody>
-          </table>
-        </div>
-      );
-    }
-
-    const getAddRelSection = () => {
-      if (readOnlyMode) {
-        return null;
-      }
-
-      let addRelSection = null;
-
-      if (relAdd.isActive) {
-        addRelSection = (
-          <div className={styles.activeEdit}>
-            <AddRelationship
-              tableName={tableName}
-              currentSchema={currentSchema}
-              allSchemas={allSchemas}
-              cachedRelationshipData={relAdd}
-              dispatch={dispatch}
-            />
-            <hr />
-            <AddManualRelationship
-              tableSchema={tableSchema}
-              allSchemas={allSchemas}
-              schemaList={schemaList}
-              relAdd={manualRelAdd}
-              dispatch={dispatch}
-            />
-          </div>
-        );
-      } else {
-        addRelSection = (
-          <Button
-            type="submit"
-            color="white"
-            size="sm"
-            onClick={() => {
-              dispatch(addNewRelClicked());
-            }}
-          >
-            + Add relationship
-          </Button>
-        );
-      }
-
-      return addRelSection;
-    };
-
-    return (
-      <div className={`${styles.container} container-fluid`}>
-        <TableHeader
-          dispatch={dispatch}
-          table={tableSchema}
-          tabName="relationships"
-          migrationMode={migrationMode}
-          readOnlyMode={readOnlyMode}
-        />
-        <br />
-        <div className={`${styles.padd_left_remove} container-fluid`}>
-          <div className={`${styles.padd_left_remove} col-xs-10 col-md-10`}>
-            <h4 className={styles.subheading_text}>Relationships</h4>
-            {addedRelationshipsView}
-            <br />
-            {getAddRelSection()}
-          </div>
-        </div>
-        <div className={`${styles.fixed} hidden`}>{alert}</div>
->>>>>>> 8b1a9f99
       </div>
     );
   }
 
   const remoteRelationshipsSection = () => {
-    if (!featuresCompatibility[FT_REMOTE_RELATIONSHIPS]) {
-      return null;
-    }
     return (
       <div className={`${styles.padd_left_remove} col-xs-10 col-md-10`}>
         <h4 className={styles.subheading_text}>Remote Relationships</h4>
@@ -596,9 +433,7 @@
       <br />
       <div className={`${styles.padd_left_remove} container-fluid`}>
         <div
-          className={`${styles.padd_left_remove} col-xs-10 col-md-10 ${
-            styles.add_mar_bottom
-          }`}
+          className={`${styles.padd_left_remove} col-xs-10 col-md-10 ${styles.add_mar_bottom}`}
         >
           <h4 className={styles.subheading_text}>Table Relationships</h4>
           {addedRelationshipsView}
@@ -657,7 +492,6 @@
   lastSuccess: PropTypes.bool,
   dispatch: PropTypes.func.isRequired,
   remoteSchemas: PropTypes.array.isRequired,
-  featuresCompatibility: PropTypes.object,
 };
 
 const mapStateToProps = (state, ownProps) => ({
@@ -665,12 +499,8 @@
   allSchemas: state.tables.allSchemas,
   currentSchema: state.tables.currentSchema,
   migrationMode: state.main.migrationMode,
-<<<<<<< HEAD
-  featuresCompatibility: state.main.featuresCompatibility,
-=======
   readOnlyMode: state.main.readOnlyMode,
   serverVersion: state.main.serverVersion,
->>>>>>> 8b1a9f99
   schemaList: state.tables.schemaList,
   remoteSchemas: state.remoteSchemas.listData.remoteSchemas.map(r => r.name),
   adminHeaders: state.tables.dataHeaders,
